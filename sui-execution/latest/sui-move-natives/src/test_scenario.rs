// Copyright (c) Mysten Labs, Inc.
// SPDX-License-Identifier: Apache-2.0

use crate::{
    get_nth_struct_field, get_tag_and_layouts, legacy_test_cost,
    object_runtime::{object_store::ChildObjectEffects, ObjectRuntime, RuntimeResults},
};
use better_any::{Tid, TidAble};
use indexmap::{IndexMap, IndexSet};
use move_binary_format::errors::{PartialVMError, PartialVMResult};
use move_core_types::{
    account_address::AccountAddress,
    annotated_value::{MoveFieldLayout, MoveStructLayout, MoveTypeLayout, MoveValue},
    annotated_visitor as AV,
    language_storage::StructTag,
    vm_status::StatusCode,
};
<<<<<<< HEAD
use move_vm_runtime::natives::{
    extensions::NativeContextMut,
    functions::{NativeContext, NativeResult},
};
use move_vm_runtime::{
    execution::{
        values::{self, StructRef, Value},
        Type,
    },
=======
use move_vm_runtime::{native_extensions::NativeExtensionMarker, native_functions::NativeContext};
use move_vm_types::{
    loaded_data::runtime_types::Type,
    natives::function::NativeResult,
>>>>>>> c64c5853
    pop_arg,
};
use smallvec::smallvec;
use std::{
    borrow::Borrow,
    cell::RefCell,
    collections::{BTreeMap, BTreeSet, VecDeque},
    thread::LocalKey,
};
use sui_types::{
    base_types::{MoveObjectType, ObjectID, SequenceNumber, SuiAddress},
    config,
    digests::{ObjectDigest, TransactionDigest},
    dynamic_field::DynamicFieldInfo,
    execution::DynamicallyLoadedObjectMetadata,
    id::UID,
    in_memory_storage::InMemoryStorage,
    object::{MoveObject, Object, Owner},
    storage::ChildObjectResolver,
    TypeTag,
};

const E_COULD_NOT_GENERATE_EFFECTS: u64 = 0;
const E_INVALID_SHARED_OR_IMMUTABLE_USAGE: u64 = 1;
const E_OBJECT_NOT_FOUND_CODE: u64 = 4;
const E_UNABLE_TO_ALLOCATE_RECEIVING_TICKET: u64 = 5;
const E_RECEIVING_TICKET_ALREADY_ALLOCATED: u64 = 6;
const E_UNABLE_TO_DEALLOCATE_RECEIVING_TICKET: u64 = 7;

type Set<K> = IndexSet<K>;

/// An in-memory test store is a thin wrapper around the in-memory storage in a mutex. The mutex
/// allows this to be used by both the object runtime (for reading) and the test scenario (for
/// writing) while hiding mutability.
#[derive(Tid)]
pub struct InMemoryTestStore(pub &'static LocalKey<RefCell<InMemoryStorage>>);
impl<'a> NativeExtensionMarker<'a> for &'a InMemoryTestStore {}

impl ChildObjectResolver for InMemoryTestStore {
    fn read_child_object(
        &self,
        parent: &ObjectID,
        child: &ObjectID,
        child_version_upper_bound: SequenceNumber,
    ) -> sui_types::error::SuiResult<Option<Object>> {
        let l: &'static LocalKey<RefCell<InMemoryStorage>> = self.0;
        l.with_borrow(|store| store.read_child_object(parent, child, child_version_upper_bound))
    }

    fn get_object_received_at_version(
        &self,
        owner: &ObjectID,
        receiving_object_id: &ObjectID,
        receive_object_at_version: SequenceNumber,
        epoch_id: sui_types::committee::EpochId,
    ) -> sui_types::error::SuiResult<Option<Object>> {
        self.0.with_borrow(|store| {
            store.get_object_received_at_version(
                owner,
                receiving_object_id,
                receive_object_at_version,
                epoch_id,
            )
        })
    }
}

// This function updates the inventories based on the transfers and deletes that occurred in the
// transaction
// native fun end_transaction(): TransactionResult;
pub fn end_transaction(
    context: &mut NativeContext,
    ty_args: Vec<Type>,
    args: VecDeque<Value>,
) -> PartialVMResult<NativeResult> {
    assert!(ty_args.is_empty());
    assert!(args.is_empty());
<<<<<<< HEAD
    let object_runtime_ref: &mut ObjectRuntime = &mut context
        .extensions()
        .get::<NativeContextMut<ObjectRuntime>>()
        .borrow_mut();
=======
    let object_runtime_ref: &mut ObjectRuntime = context.extensions_mut().get_mut()?;
>>>>>>> c64c5853
    let taken_shared_or_imm: BTreeMap<_, _> = object_runtime_ref
        .test_inventories
        .taken
        .iter()
        .filter(|(_id, owner)| matches!(owner, Owner::Shared { .. } | Owner::Immutable))
        .map(|(id, owner)| (*id, owner.clone()))
        .collect();
    // set to true if a shared or imm object was:
    // - transferred in a way that changes it from its original shared/imm state
    // - wraps the object
    // if true, we will "abort"
    let mut incorrect_shared_or_imm_handling = false;

    // Handle the allocated tickets:
    // * Remove all allocated_tickets in the test inventories.
    // * For each allocated ticket, if the ticket's object ID is loaded, move it to `received`.
    // * Otherwise re-insert the allocated ticket into the objects inventory, and mark it to be
    //   removed from the backing storage (deferred due to needing to have acces to `context` which
    //   has outstanding references at this point).
    let allocated_tickets =
        std::mem::take(&mut object_runtime_ref.test_inventories.allocated_tickets);
    let mut received = BTreeMap::new();
    let mut unreceived = BTreeSet::new();
    let loaded_runtime_objects = object_runtime_ref.loaded_runtime_objects();
    for (id, (metadata, value)) in allocated_tickets {
        if loaded_runtime_objects.contains_key(&id) {
            received.insert(id, metadata);
        } else {
            unreceived.insert(id);
            // This must be untouched since the allocated ticket is still live, so ok to re-insert.
            object_runtime_ref
                .test_inventories
                .objects
                .insert(id, value);
        }
    }

    let object_runtime_state = object_runtime_ref.take_state();
    // Determine writes and deletes
    // We pass the received objects since they should be viewed as "loaded" for the purposes of of
    // calculating the effects of the transaction.
    let results = object_runtime_state.finish(received, ChildObjectEffects::empty());
    let RuntimeResults {
        writes,
        user_events,
        loaded_child_objects: _,
        created_object_ids,
        deleted_object_ids,
    } = match results {
        Ok(res) => res,
        Err(_) => {
            return Ok(NativeResult::err(
                legacy_test_cost(),
                E_COULD_NOT_GENERATE_EFFECTS,
            ));
        }
    };
<<<<<<< HEAD
=======
    let object_runtime_ref: &mut ObjectRuntime = context.extensions_mut().get_mut()?;
>>>>>>> c64c5853
    let all_active_child_objects_with_values = object_runtime_ref
        .all_active_child_objects()
        .filter(|child| child.copied_value.is_some())
        .map(|child| *child.id)
        .collect::<BTreeSet<_>>();
    let inventories = &mut object_runtime_ref.test_inventories;
    let mut new_object_values = IndexMap::new();
    let mut transferred = vec![];
    // cleanup inventories
    // we will remove all changed objects
    // - deleted objects need to be removed to mark deletions
    // - written objects are removed and later replaced to mark new values and new owners
    // - child objects will not be reflected in transfers, but need to be no longer retrievable
    for id in deleted_object_ids
        .iter()
        .chain(writes.keys())
        .chain(&all_active_child_objects_with_values)
    {
        for addr_inventory in inventories.address_inventories.values_mut() {
            for s in addr_inventory.values_mut() {
                s.shift_remove(id);
            }
        }
        for s in &mut inventories.shared_inventory.values_mut() {
            s.shift_remove(id);
        }
        for s in &mut inventories.immutable_inventory.values_mut() {
            s.shift_remove(id);
        }
        inventories.taken.remove(id);
    }

    // handle transfers, inserting transferred/written objects into their respective inventory
    let mut created = vec![];
    let mut written = vec![];
    for (id, (owner, ty, value)) in writes {
        // write configs to cache
        new_object_values.insert(id, (ty.clone(), value.copy_value()));
        transferred.push((id, owner.clone()));
        incorrect_shared_or_imm_handling = incorrect_shared_or_imm_handling
            || taken_shared_or_imm
                .get(&id)
                .map(|shared_or_imm_owner| shared_or_imm_owner != &owner)
                .unwrap_or(/* not incorrect */ false);
        if created_object_ids.contains(&id) {
            created.push(id);
        } else {
            written.push(id);
        }
        match owner {
            Owner::AddressOwner(a) => {
                inventories
                    .address_inventories
                    .entry(a)
                    .or_default()
                    .entry(ty.into())
                    .or_default()
                    .insert(id);
            }
            Owner::ObjectOwner(_) => (),
            Owner::Shared { .. } => {
                inventories
                    .shared_inventory
                    .entry(ty.into())
                    .or_default()
                    .insert(id);
            }
            Owner::Immutable => {
                inventories
                    .immutable_inventory
                    .entry(ty.into())
                    .or_default()
                    .insert(id);
            }
            Owner::ConsensusV2 { authenticator, .. } => {
                // Treat ConsensusV2 objects the same as address-owned for now. This will have
                // to be revisited when other Authenticators are added.
                inventories
                    .address_inventories
                    .entry(*authenticator.as_single_owner())
                    .or_default()
                    .entry(ty.into())
                    .or_default()
                    .insert(id);
            }
        }
    }

    // For any unused allocated tickets, remove them from the store.
    let store: &&InMemoryTestStore = context.extensions().get()?;
    for id in unreceived {
        if store
            .0
            .with_borrow_mut(|store| store.remove_object(id).is_none())
        {
            return Ok(NativeResult::err(
                context.gas_used(),
                E_UNABLE_TO_DEALLOCATE_RECEIVING_TICKET,
            ));
        }
    }

    // deletions already handled above, but we drop the delete kind for the effects
    let mut deleted = vec![];
    for id in deleted_object_ids {
        // Mark as "incorrect" if a imm object was deleted. Allow shared objects to be deleted though.
        incorrect_shared_or_imm_handling = incorrect_shared_or_imm_handling
            || taken_shared_or_imm
                .get(&id)
                .is_some_and(|owner| matches!(owner, Owner::Immutable));
        deleted.push(id);
    }
    // find all wrapped objects
    let mut all_wrapped = BTreeSet::new();
<<<<<<< HEAD
=======
    let object_runtime_ref: &ObjectRuntime = context.extensions().get()?;
>>>>>>> c64c5853
    find_all_wrapped_objects(
        context,
        &mut all_wrapped,
        new_object_values
            .iter()
            .map(|(id, (ty, value))| (id, ty, value)),
    );
    find_all_wrapped_objects(
        context,
        &mut all_wrapped,
        object_runtime_ref
            .all_active_child_objects()
            .filter_map(|child| Some((child.id, child.ty, child.copied_value?))),
    );
    // mark as "incorrect" if a shared/imm object was wrapped or is a child object
    incorrect_shared_or_imm_handling = incorrect_shared_or_imm_handling
        || taken_shared_or_imm.keys().any(|id| {
            all_wrapped.contains(id) || all_active_child_objects_with_values.contains(id)
        });
    // if incorrect handling, return with an 'abort'
    if incorrect_shared_or_imm_handling {
        return Ok(NativeResult::err(
            legacy_test_cost(),
            E_INVALID_SHARED_OR_IMMUTABLE_USAGE,
        ));
    }

    // mark all wrapped as deleted
    for wrapped in all_wrapped {
        deleted.push(wrapped)
    }

    // new input objects are remaining taken objects not written/deleted
<<<<<<< HEAD
=======
    let object_runtime_ref: &mut ObjectRuntime = context.extensions_mut().get_mut()?;
>>>>>>> c64c5853
    let mut config_settings = vec![];
    for child in object_runtime_ref.all_active_child_objects() {
        let s: StructTag = child.ty.clone().into();
        let is_setting = DynamicFieldInfo::is_dynamic_field(&s)
            && matches!(&s.type_params[1], TypeTag::Struct(s) if config::is_setting(s));
        if is_setting {
            config_settings.push((
                *child.owner,
                *child.id,
                child.ty.clone(),
                child.copied_value,
            ));
        }
    }
    for (config, setting, ty, value) in config_settings {
        object_runtime_ref.config_setting_cache_update(config, setting, ty, value)
    }
    object_runtime_ref.state.input_objects = object_runtime_ref
        .test_inventories
        .taken
        .iter()
        .map(|(id, owner)| (*id, owner.clone()))
        .collect::<BTreeMap<_, _>>();
    // update inventories
    // check for bad updates to immutable values
    for (id, (ty, value)) in new_object_values {
        debug_assert!(!all_active_child_objects_with_values.contains(&id));
        if let Some(prev_value) = object_runtime_ref
            .test_inventories
            .taken_immutable_values
            .get(&ty.into())
            .and_then(|values| values.get(&id))
        {
            if !value.equals(prev_value)? {
                return Ok(NativeResult::err(
                    legacy_test_cost(),
                    E_INVALID_SHARED_OR_IMMUTABLE_USAGE,
                ));
            }
        }
        object_runtime_ref
            .test_inventories
            .objects
            .insert(id, value);
    }
    // remove deleted
    for id in &deleted {
        object_runtime_ref.test_inventories.objects.remove(id);
    }
    // remove active child objects
    for id in all_active_child_objects_with_values {
        object_runtime_ref.test_inventories.objects.remove(&id);
    }

    let effects = transaction_effects(
        created,
        written,
        deleted,
        transferred,
        user_events.len() as u64,
    );
    Ok(NativeResult::ok(legacy_test_cost(), smallvec![effects]))
}

// native fun take_from_address_by_id<T: key>(account: address, id: ID): T;
pub fn take_from_address_by_id(
    context: &mut NativeContext,
    ty_args: Vec<Type>,
    mut args: VecDeque<Value>,
) -> PartialVMResult<NativeResult> {
    let specified_ty = get_specified_ty(ty_args);
    let id = pop_id(&mut args)?;
    let account: SuiAddress = pop_arg!(args, AccountAddress).into();
    pop_arg!(args, StructRef);
    assert!(args.is_empty());
<<<<<<< HEAD
    let specified_obj_ty = context.type_to_type_tag(&specified_ty)?;
    // TODO(tzakian): double check this
    let object_runtime: &mut ObjectRuntime = &mut context
        .extensions()
        .get::<NativeContextMut<ObjectRuntime>>()
        .borrow_mut();
=======
    let object_runtime: &mut ObjectRuntime = context.extensions_mut().get_mut()?;
>>>>>>> c64c5853
    let inventories = &mut object_runtime.test_inventories;
    let res = take_from_inventory(
        |x| {
            inventories
                .address_inventories
                .get(&account)
                .and_then(|inv| inv.get(&specified_obj_ty))
                .map(|s| s.contains(x))
                .unwrap_or(false)
        },
        &inventories.objects,
        &mut inventories.taken,
        &mut object_runtime.state.input_objects,
        id,
        Owner::AddressOwner(account),
    );
    Ok(match res {
        Ok(value) => NativeResult::ok(legacy_test_cost(), smallvec![value]),
        Err(native_err) => native_err,
    })
}

// native fun ids_for_address<T: key>(account: address): vector<ID>;
pub fn ids_for_address(
    context: &mut NativeContext,
    ty_args: Vec<Type>,
    mut args: VecDeque<Value>,
) -> PartialVMResult<NativeResult> {
    let specified_ty = get_specified_ty(ty_args);
    let account: SuiAddress = pop_arg!(args, AccountAddress).into();
    assert!(args.is_empty());
<<<<<<< HEAD
    let specified_obj_ty = context.type_to_type_tag(&specified_ty)?;
    let object_runtime: &mut ObjectRuntime = &mut context
        .extensions()
        .get::<NativeContextMut<ObjectRuntime>>()
        .borrow_mut();
=======
    let object_runtime: &mut ObjectRuntime = context.extensions_mut().get_mut()?;
>>>>>>> c64c5853
    let inventories = &mut object_runtime.test_inventories;
    let ids = inventories
        .address_inventories
        .get(&account)
        .and_then(|inv| inv.get(&specified_obj_ty))
        .map(|s| s.iter().map(|id| pack_id(*id)).collect::<Vec<Value>>())
        .unwrap_or_default();
    let ids_vector = Value::vector_for_testing_only(ids);
    Ok(NativeResult::ok(legacy_test_cost(), smallvec![ids_vector]))
}

// native fun most_recent_id_for_address<T: key>(account: address): Option<ID>;
pub fn most_recent_id_for_address(
    context: &mut NativeContext,
    ty_args: Vec<Type>,
    mut args: VecDeque<Value>,
) -> PartialVMResult<NativeResult> {
    let specified_ty = get_specified_ty(ty_args);
    let account: SuiAddress = pop_arg!(args, AccountAddress).into();
    assert!(args.is_empty());
<<<<<<< HEAD
    let specified_obj_ty = context.type_to_type_tag(&specified_ty)?;
    let object_runtime: &mut ObjectRuntime = &mut context
        .extensions()
        .get::<NativeContextMut<ObjectRuntime>>()
        .borrow_mut();
=======
    let object_runtime: &mut ObjectRuntime = context.extensions_mut().get_mut()?;
>>>>>>> c64c5853
    let inventories = &mut object_runtime.test_inventories;
    let most_recent_id = match inventories.address_inventories.get(&account) {
        None => pack_option(None),
        Some(inv) => most_recent_at_ty(&inventories.taken, inv, specified_obj_ty),
    };
    Ok(NativeResult::ok(
        legacy_test_cost(),
        smallvec![most_recent_id],
    ))
}

// native fun was_taken_from_address(account: address, id: ID): bool;
pub fn was_taken_from_address(
    context: &mut NativeContext,
    ty_args: Vec<Type>,
    mut args: VecDeque<Value>,
) -> PartialVMResult<NativeResult> {
    assert!(ty_args.is_empty());
    let id = pop_id(&mut args)?;
    let account: SuiAddress = pop_arg!(args, AccountAddress).into();
    assert!(args.is_empty());
<<<<<<< HEAD
    let object_runtime: &mut ObjectRuntime = &mut context
        .extensions()
        .get::<NativeContextMut<ObjectRuntime>>()
        .borrow_mut();
=======
    let object_runtime: &mut ObjectRuntime = context.extensions_mut().get_mut()?;
>>>>>>> c64c5853
    let inventories = &mut object_runtime.test_inventories;
    let was_taken = inventories
        .taken
        .get(&id)
        .map(|owner| owner == &Owner::AddressOwner(account))
        .unwrap_or(false);
    Ok(NativeResult::ok(
        legacy_test_cost(),
        smallvec![Value::bool(was_taken)],
    ))
}

// native fun take_immutable_by_id<T: key>(id: ID): T;
pub fn take_immutable_by_id(
    context: &mut NativeContext,
    ty_args: Vec<Type>,
    mut args: VecDeque<Value>,
) -> PartialVMResult<NativeResult> {
    let specified_ty = get_specified_ty(ty_args);
    let id = pop_id(&mut args)?;
    pop_arg!(args, StructRef);
    assert!(args.is_empty());
<<<<<<< HEAD
    let specified_obj_ty = context.type_to_type_tag(&specified_ty)?;
    let object_runtime: &mut ObjectRuntime = &mut context
        .extensions()
        .get::<NativeContextMut<ObjectRuntime>>()
        .borrow_mut();
=======
    let object_runtime: &mut ObjectRuntime = context.extensions_mut().get_mut()?;
>>>>>>> c64c5853
    let inventories = &mut object_runtime.test_inventories;
    let res = take_from_inventory(
        |x| {
            inventories
                .immutable_inventory
                .get(&specified_obj_ty)
                .map(|s| s.contains(x))
                .unwrap_or(false)
        },
        &inventories.objects,
        &mut inventories.taken,
        &mut object_runtime.state.input_objects,
        id,
        Owner::Immutable,
    );
    Ok(match res {
        Ok(value) => {
            inventories
                .taken_immutable_values
                .entry(specified_obj_ty)
                .or_default()
                .insert(id, value.copy_value());
            NativeResult::ok(legacy_test_cost(), smallvec![value])
        }
        Err(native_err) => native_err,
    })
}

// native fun most_recent_immutable_id<T: key>(): Option<ID>;
pub fn most_recent_immutable_id(
    context: &mut NativeContext,
    ty_args: Vec<Type>,
    args: VecDeque<Value>,
) -> PartialVMResult<NativeResult> {
    let specified_ty = get_specified_ty(ty_args);
    assert!(args.is_empty());
<<<<<<< HEAD
    let specified_obj_ty = context.type_to_type_tag(&specified_ty)?;
    let object_runtime: &mut ObjectRuntime = &mut context
        .extensions()
        .get::<NativeContextMut<ObjectRuntime>>()
        .borrow_mut();
=======
    let object_runtime: &mut ObjectRuntime = context.extensions_mut().get_mut()?;
>>>>>>> c64c5853
    let inventories = &mut object_runtime.test_inventories;
    let most_recent_id = most_recent_at_ty(
        &inventories.taken,
        &inventories.immutable_inventory,
        specified_obj_ty,
    );
    Ok(NativeResult::ok(
        legacy_test_cost(),
        smallvec![most_recent_id],
    ))
}

// native fun was_taken_immutable(id: ID): bool;
pub fn was_taken_immutable(
    context: &mut NativeContext,
    ty_args: Vec<Type>,
    mut args: VecDeque<Value>,
) -> PartialVMResult<NativeResult> {
    assert!(ty_args.is_empty());
    let id = pop_id(&mut args)?;
    assert!(args.is_empty());
<<<<<<< HEAD
    let object_runtime: &mut ObjectRuntime = &mut context
        .extensions()
        .get::<NativeContextMut<ObjectRuntime>>()
        .borrow_mut();
=======
    let object_runtime: &mut ObjectRuntime = context.extensions_mut().get_mut()?;
>>>>>>> c64c5853
    let inventories = &mut object_runtime.test_inventories;
    let was_taken = inventories
        .taken
        .get(&id)
        .map(|owner| owner == &Owner::Immutable)
        .unwrap_or(false);
    Ok(NativeResult::ok(
        legacy_test_cost(),
        smallvec![Value::bool(was_taken)],
    ))
}

// native fun take_shared_by_id<T: key>(id: ID): T;
pub fn take_shared_by_id(
    context: &mut NativeContext,
    ty_args: Vec<Type>,
    mut args: VecDeque<Value>,
) -> PartialVMResult<NativeResult> {
    let specified_ty = get_specified_ty(ty_args);
    let id = pop_id(&mut args)?;
    pop_arg!(args, StructRef);
    assert!(args.is_empty());
<<<<<<< HEAD
    let specified_obj_ty = context.type_to_type_tag(&specified_ty)?;
    let object_runtime: &mut ObjectRuntime = &mut context
        .extensions()
        .get::<NativeContextMut<ObjectRuntime>>()
        .borrow_mut();
=======
    let object_runtime: &mut ObjectRuntime = context.extensions_mut().get_mut()?;
>>>>>>> c64c5853
    let inventories = &mut object_runtime.test_inventories;
    let res = take_from_inventory(
        |x| {
            inventories
                .shared_inventory
                .get(&specified_obj_ty)
                .map(|s| s.contains(x))
                .unwrap_or(false)
        },
        &inventories.objects,
        &mut inventories.taken,
        &mut object_runtime.state.input_objects,
        id,
        Owner::Shared { initial_shared_version: /* dummy */ SequenceNumber::new() },
    );
    Ok(match res {
        Ok(value) => NativeResult::ok(legacy_test_cost(), smallvec![value]),
        Err(native_err) => native_err,
    })
}

// native fun most_recent_id_shared<T: key>(): Option<ID>;
pub fn most_recent_id_shared(
    context: &mut NativeContext,
    ty_args: Vec<Type>,
    args: VecDeque<Value>,
) -> PartialVMResult<NativeResult> {
    let specified_ty = get_specified_ty(ty_args);
    assert!(args.is_empty());
<<<<<<< HEAD
    let specified_obj_ty = context.type_to_type_tag(&specified_ty)?;
    let object_runtime: &mut ObjectRuntime = &mut context
        .extensions()
        .get::<NativeContextMut<ObjectRuntime>>()
        .borrow_mut();
=======
    let object_runtime: &mut ObjectRuntime = context.extensions_mut().get_mut()?;
>>>>>>> c64c5853
    let inventories = &mut object_runtime.test_inventories;
    let most_recent_id = most_recent_at_ty(
        &inventories.taken,
        &inventories.shared_inventory,
        specified_obj_ty,
    );
    Ok(NativeResult::ok(
        legacy_test_cost(),
        smallvec![most_recent_id],
    ))
}

// native fun was_taken_shared(id: ID): bool;
pub fn was_taken_shared(
    context: &mut NativeContext,
    ty_args: Vec<Type>,
    mut args: VecDeque<Value>,
) -> PartialVMResult<NativeResult> {
    assert!(ty_args.is_empty());
    let id = pop_id(&mut args)?;
    assert!(args.is_empty());
<<<<<<< HEAD
    let object_runtime: &mut ObjectRuntime = &mut context
        .extensions()
        .get::<NativeContextMut<ObjectRuntime>>()
        .borrow_mut();
=======
    let object_runtime: &mut ObjectRuntime = context.extensions_mut().get_mut()?;
>>>>>>> c64c5853
    let inventories = &mut object_runtime.test_inventories;
    let was_taken = inventories
        .taken
        .get(&id)
        .map(|owner| matches!(owner, Owner::Shared { .. }))
        .unwrap_or(false);
    Ok(NativeResult::ok(
        legacy_test_cost(),
        smallvec![Value::bool(was_taken)],
    ))
}

pub fn allocate_receiving_ticket_for_object(
    context: &mut NativeContext,
    ty_args: Vec<Type>,
    mut args: VecDeque<Value>,
) -> PartialVMResult<NativeResult> {
    let ty = get_specified_ty(ty_args);
    let id = pop_id(&mut args)?;

    let abilities = context.type_to_abilities(&ty)?;
    let Some((tag, layout, _)) = get_tag_and_layouts(context, &ty)? else {
        return Ok(NativeResult::err(
            context.gas_used(),
            E_UNABLE_TO_ALLOCATE_RECEIVING_TICKET,
        ));
    };
<<<<<<< HEAD
    let object_runtime: &mut ObjectRuntime = &mut context
        .extensions()
        .get::<NativeContextMut<ObjectRuntime>>()
        .borrow_mut();
=======
    let object_runtime: &mut ObjectRuntime = context.extensions_mut().get_mut()?;
>>>>>>> c64c5853
    let object_version = SequenceNumber::new();
    let inventories = &mut object_runtime.test_inventories;
    if inventories.allocated_tickets.contains_key(&id) {
        return Ok(NativeResult::err(
            context.gas_used(),
            E_RECEIVING_TICKET_ALREADY_ALLOCATED,
        ));
    }

    let obj_value = inventories.objects.remove(&id).unwrap();
    let Some(bytes) = obj_value.simple_serialize(&layout) else {
        return Ok(NativeResult::err(
            context.gas_used(),
            E_UNABLE_TO_ALLOCATE_RECEIVING_TICKET,
        ));
    };
    let has_public_transfer = abilities.has_store();
    let move_object = unsafe {
        MoveObject::new_from_execution_with_limit(
            tag.into(),
            has_public_transfer,
            object_version,
            bytes,
            250 * 1024,
        )
    }
    .unwrap();

    let Some((owner, _)) = inventories
        .address_inventories
        .iter()
        .find(|(_addr, objs)| objs.iter().any(|(_, ids)| ids.contains(&id)))
    else {
        return Ok(NativeResult::err(
            context.gas_used(),
            E_OBJECT_NOT_FOUND_CODE,
        ));
    };

    inventories.allocated_tickets.insert(
        id,
        (
            DynamicallyLoadedObjectMetadata {
                version: SequenceNumber::new(),
                digest: ObjectDigest::MIN,
                owner: Owner::AddressOwner(*owner),
                storage_rebate: 0,
                previous_transaction: TransactionDigest::default(),
            },
            obj_value,
        ),
    );

    let object = Object::new_move(
        move_object,
        Owner::AddressOwner(*owner),
        TransactionDigest::default(),
    );

    // NB: Must be a `&&` reference since the extension stores a static ref to the object storage.
    let store: &&InMemoryTestStore = context.extensions().get()?;
    store.0.with_borrow_mut(|store| store.insert_object(object));

    Ok(NativeResult::ok(
        legacy_test_cost(),
        smallvec![Value::u64(object_version.value())],
    ))
}

pub fn deallocate_receiving_ticket_for_object(
    context: &mut NativeContext,
    _ty_args: Vec<Type>,
    mut args: VecDeque<Value>,
) -> PartialVMResult<NativeResult> {
    let id = pop_id(&mut args)?;

<<<<<<< HEAD
    let object_runtime: &mut ObjectRuntime = &mut context
        .extensions()
        .get::<NativeContextMut<ObjectRuntime>>()
        .borrow_mut();
=======
    let object_runtime: &mut ObjectRuntime = context.extensions_mut().get_mut()?;
>>>>>>> c64c5853
    let inventories = &mut object_runtime.test_inventories;
    // Deallocate the ticket -- we should never hit this scenario
    let Some((_, value)) = inventories.allocated_tickets.remove(&id) else {
        return Ok(NativeResult::err(
            context.gas_used(),
            E_UNABLE_TO_DEALLOCATE_RECEIVING_TICKET,
        ));
    };

    // Insert the object value that we saved from earlier and put it back into the object set.
    // This is fine since it can't have been touched.
    inventories.objects.insert(id, value);

    // Remove the object from storage. We should never hit this scenario either.
    let store: &&InMemoryTestStore = context.extensions().get()?;
    if store
        .0
        .with_borrow_mut(|store| store.remove_object(id).is_none())
    {
        return Ok(NativeResult::err(
            context.gas_used(),
            E_UNABLE_TO_DEALLOCATE_RECEIVING_TICKET,
        ));
    };

    Ok(NativeResult::ok(legacy_test_cost(), smallvec![]))
}

// impls

fn take_from_inventory(
    is_in_inventory: impl FnOnce(&ObjectID) -> bool,
    objects: &BTreeMap<ObjectID, Value>,
    taken: &mut BTreeMap<ObjectID, Owner>,
    input_objects: &mut BTreeMap<ObjectID, Owner>,
    id: ObjectID,
    owner: Owner,
) -> Result<Value, NativeResult> {
    let obj_opt = objects.get(&id);
    let is_taken = taken.contains_key(&id);
    if is_taken || !is_in_inventory(&id) || obj_opt.is_none() {
        return Err(NativeResult::err(
            legacy_test_cost(),
            E_OBJECT_NOT_FOUND_CODE,
        ));
    }
    taken.insert(id, owner.clone());
    input_objects.insert(id, owner);
    let obj = obj_opt.unwrap();
    Ok(obj.copy_value())
}

fn most_recent_at_ty(
    taken: &BTreeMap<ObjectID, Owner>,
    inv: &BTreeMap<TypeTag, Set<ObjectID>>,
    ty: TypeTag,
) -> Value {
    pack_option(most_recent_at_ty_opt(taken, inv, ty))
}

fn most_recent_at_ty_opt(
    taken: &BTreeMap<ObjectID, Owner>,
    inv: &BTreeMap<TypeTag, Set<ObjectID>>,
    ty: TypeTag,
) -> Option<Value> {
    let s = inv.get(&ty)?;
    let most_recent_id = s.iter().filter(|id| !taken.contains_key(id)).last()?;
    Some(pack_id(*most_recent_id))
}

fn get_specified_ty(mut ty_args: Vec<Type>) -> Type {
    assert!(ty_args.len() == 1);
    ty_args.pop().unwrap()
}

// helpers
fn pop_id(args: &mut VecDeque<Value>) -> PartialVMResult<ObjectID> {
    let v = match args.pop_back() {
        None => {
            return Err(PartialVMError::new(
                StatusCode::UNKNOWN_INVARIANT_VIOLATION_ERROR,
            ))
        }
        Some(v) => v,
    };
    Ok(get_nth_struct_field(v, 0)?
        .value_as::<AccountAddress>()?
        .into())
}

fn pack_id(a: impl Into<AccountAddress>) -> Value {
    Value::struct_(values::Struct::pack(vec![Value::address(a.into())]))
}

fn pack_ids(items: impl IntoIterator<Item = impl Into<AccountAddress>>) -> Value {
    Value::vector_for_testing_only(items.into_iter().map(pack_id))
}

fn pack_vec_map(items: impl IntoIterator<Item = (Value, Value)>) -> Value {
    Value::struct_(values::Struct::pack(vec![Value::vector_for_testing_only(
        items
            .into_iter()
            .map(|(k, v)| Value::struct_(values::Struct::pack(vec![k, v]))),
    )]))
}

fn transaction_effects(
    created: impl IntoIterator<Item = impl Into<AccountAddress>>,
    written: impl IntoIterator<Item = impl Into<AccountAddress>>,
    deleted: impl IntoIterator<Item = impl Into<AccountAddress>>,
    transferred: impl IntoIterator<Item = (ObjectID, Owner)>,
    num_events: u64,
) -> Value {
    let mut transferred_to_account = vec![];
    let mut transferred_to_object = vec![];
    let mut shared = vec![];
    let mut frozen = vec![];
    for (id, owner) in transferred {
        match owner {
            Owner::AddressOwner(a) => {
                transferred_to_account.push((pack_id(id), Value::address(a.into())))
            }
            Owner::ObjectOwner(o) => transferred_to_object.push((pack_id(id), pack_id(o))),
            Owner::Shared { .. } => shared.push(id),
            Owner::Immutable => frozen.push(id),
            // Treat ConsensusV2 objects the same as address-owned for now. This will have
            // to be revisited when other Authenticators are added.
            Owner::ConsensusV2 { authenticator, .. } => transferred_to_account.push((
                pack_id(id),
                Value::address((*authenticator.as_single_owner()).into()),
            )),
        }
    }

    let created_field = pack_ids(created);
    let written_field = pack_ids(written);
    let deleted_field = pack_ids(deleted);
    let transferred_to_account_field = pack_vec_map(transferred_to_account);
    let transferred_to_object_field = pack_vec_map(transferred_to_object);
    let shared_field = pack_ids(shared);
    let frozen_field = pack_ids(frozen);
    let num_events_field = Value::u64(num_events);
    Value::struct_(values::Struct::pack(vec![
        created_field,
        written_field,
        deleted_field,
        transferred_to_account_field,
        transferred_to_object_field,
        shared_field,
        frozen_field,
        num_events_field,
    ]))
}

fn pack_option(opt: Option<Value>) -> Value {
    let item = match opt {
        Some(v) => vec![v],
        None => vec![],
    };
    Value::struct_(values::Struct::pack(vec![Value::vector_for_testing_only(
        item,
    )]))
}

fn find_all_wrapped_objects<'a, 'i>(
    context: &NativeContext,
    ids: &'i mut BTreeSet<ObjectID>,
    new_object_values: impl IntoIterator<Item = (&'a ObjectID, &'a MoveObjectType, impl Borrow<Value>)>,
) {
    #[derive(Copy, Clone)]
    enum LookingFor {
        Wrapped,
        Uid,
        Address,
    }

    struct Traversal<'i, 'u> {
        state: LookingFor,
        ids: &'i mut BTreeSet<ObjectID>,
        uid: &'u MoveStructLayout,
    }

    impl<'b, 'l> AV::Traversal<'b, 'l> for Traversal<'_, '_> {
        type Error = AV::Error;

        fn traverse_struct(
            &mut self,
            driver: &mut AV::StructDriver<'_, 'b, 'l>,
        ) -> Result<(), Self::Error> {
            match self.state {
                // We're at the top-level of the traversal, looking for an object to recurse into.
                // We can unconditionally switch to looking for UID fields at the level below,
                // because we know that all the top-level values are objects.
                LookingFor::Wrapped => {
                    while driver
                        .next_field(&mut Traversal {
                            state: LookingFor::Uid,
                            ids: self.ids,
                            uid: self.uid,
                        })?
                        .is_some()
                    {}
                }

                // We are looking for UID fields. If we find one (which we confirm by checking its
                // layout), switch to looking for addresses in its sub-structure.
                LookingFor::Uid => {
                    while let Some(MoveFieldLayout { name: _, layout }) = driver.peek_field() {
                        if matches!(layout, MoveTypeLayout::Struct(s) if s.as_ref() == self.uid) {
                            driver.next_field(&mut Traversal {
                                state: LookingFor::Address,
                                ids: self.ids,
                                uid: self.uid,
                            })?;
                        } else {
                            driver.next_field(self)?;
                        }
                    }
                }

                // When looking for addresses, recurse through structs, as the address is nested
                // within the UID.
                LookingFor::Address => while driver.next_field(self)?.is_some() {},
            }

            Ok(())
        }

        fn traverse_address(
            &mut self,
            _: &AV::ValueDriver<'_, 'b, 'l>,
            address: AccountAddress,
        ) -> Result<(), Self::Error> {
            // If we're looking for addresses, and we found one, then save it.
            if matches!(self.state, LookingFor::Address) {
                self.ids.insert(address.into());
            }
            Ok(())
        }
    }

    let uid = UID::layout();
    for (_id, ty, value) in new_object_values {
        let Ok(Some(layout)) = context.type_tag_to_type_layout(&ty.clone().into()) else {
            debug_assert!(false);
            continue;
        };

        let Ok(Some(annotated_layout)) =
            context.type_tag_to_annotated_type_layout(&ty.clone().into())
        else {
            debug_assert!(false);
            continue;
        };

        let blob = value.borrow().simple_serialize(&layout).unwrap();
        MoveValue::visit_deserialize(
            &blob,
            &annotated_layout,
            &mut Traversal {
                state: LookingFor::Wrapped,
                ids,
                uid: &uid,
            },
        )
        .unwrap();
    }
}<|MERGE_RESOLUTION|>--- conflicted
+++ resolved
@@ -15,9 +15,8 @@
     language_storage::StructTag,
     vm_status::StatusCode,
 };
-<<<<<<< HEAD
 use move_vm_runtime::natives::{
-    extensions::NativeContextMut,
+    extensions::{NativeContextMut, NativeExtensionMarker},
     functions::{NativeContext, NativeResult},
 };
 use move_vm_runtime::{
@@ -25,12 +24,6 @@
         values::{self, StructRef, Value},
         Type,
     },
-=======
-use move_vm_runtime::{native_extensions::NativeExtensionMarker, native_functions::NativeContext};
-use move_vm_types::{
-    loaded_data::runtime_types::Type,
-    natives::function::NativeResult,
->>>>>>> c64c5853
     pop_arg,
 };
 use smallvec::smallvec;
@@ -108,14 +101,10 @@
 ) -> PartialVMResult<NativeResult> {
     assert!(ty_args.is_empty());
     assert!(args.is_empty());
-<<<<<<< HEAD
     let object_runtime_ref: &mut ObjectRuntime = &mut context
         .extensions()
-        .get::<NativeContextMut<ObjectRuntime>>()
-        .borrow_mut();
-=======
-    let object_runtime_ref: &mut ObjectRuntime = context.extensions_mut().get_mut()?;
->>>>>>> c64c5853
+        .get::<NativeContextMut<ObjectRuntime>>()?
+        .borrow_mut();
     let taken_shared_or_imm: BTreeMap<_, _> = object_runtime_ref
         .test_inventories
         .taken
@@ -173,10 +162,6 @@
             ));
         }
     };
-<<<<<<< HEAD
-=======
-    let object_runtime_ref: &mut ObjectRuntime = context.extensions_mut().get_mut()?;
->>>>>>> c64c5853
     let all_active_child_objects_with_values = object_runtime_ref
         .all_active_child_objects()
         .filter(|child| child.copied_value.is_some())
@@ -291,10 +276,6 @@
     }
     // find all wrapped objects
     let mut all_wrapped = BTreeSet::new();
-<<<<<<< HEAD
-=======
-    let object_runtime_ref: &ObjectRuntime = context.extensions().get()?;
->>>>>>> c64c5853
     find_all_wrapped_objects(
         context,
         &mut all_wrapped,
@@ -328,10 +309,6 @@
     }
 
     // new input objects are remaining taken objects not written/deleted
-<<<<<<< HEAD
-=======
-    let object_runtime_ref: &mut ObjectRuntime = context.extensions_mut().get_mut()?;
->>>>>>> c64c5853
     let mut config_settings = vec![];
     for child in object_runtime_ref.all_active_child_objects() {
         let s: StructTag = child.ty.clone().into();
@@ -407,16 +384,12 @@
     let account: SuiAddress = pop_arg!(args, AccountAddress).into();
     pop_arg!(args, StructRef);
     assert!(args.is_empty());
-<<<<<<< HEAD
     let specified_obj_ty = context.type_to_type_tag(&specified_ty)?;
     // TODO(tzakian): double check this
     let object_runtime: &mut ObjectRuntime = &mut context
         .extensions()
-        .get::<NativeContextMut<ObjectRuntime>>()
-        .borrow_mut();
-=======
-    let object_runtime: &mut ObjectRuntime = context.extensions_mut().get_mut()?;
->>>>>>> c64c5853
+        .get::<NativeContextMut<ObjectRuntime>>()?
+        .borrow_mut();
     let inventories = &mut object_runtime.test_inventories;
     let res = take_from_inventory(
         |x| {
@@ -448,15 +421,11 @@
     let specified_ty = get_specified_ty(ty_args);
     let account: SuiAddress = pop_arg!(args, AccountAddress).into();
     assert!(args.is_empty());
-<<<<<<< HEAD
     let specified_obj_ty = context.type_to_type_tag(&specified_ty)?;
     let object_runtime: &mut ObjectRuntime = &mut context
         .extensions()
-        .get::<NativeContextMut<ObjectRuntime>>()
-        .borrow_mut();
-=======
-    let object_runtime: &mut ObjectRuntime = context.extensions_mut().get_mut()?;
->>>>>>> c64c5853
+        .get::<NativeContextMut<ObjectRuntime>>()?
+        .borrow_mut();
     let inventories = &mut object_runtime.test_inventories;
     let ids = inventories
         .address_inventories
@@ -477,15 +446,11 @@
     let specified_ty = get_specified_ty(ty_args);
     let account: SuiAddress = pop_arg!(args, AccountAddress).into();
     assert!(args.is_empty());
-<<<<<<< HEAD
     let specified_obj_ty = context.type_to_type_tag(&specified_ty)?;
     let object_runtime: &mut ObjectRuntime = &mut context
         .extensions()
-        .get::<NativeContextMut<ObjectRuntime>>()
-        .borrow_mut();
-=======
-    let object_runtime: &mut ObjectRuntime = context.extensions_mut().get_mut()?;
->>>>>>> c64c5853
+        .get::<NativeContextMut<ObjectRuntime>>()?
+        .borrow_mut();
     let inventories = &mut object_runtime.test_inventories;
     let most_recent_id = match inventories.address_inventories.get(&account) {
         None => pack_option(None),
@@ -507,14 +472,10 @@
     let id = pop_id(&mut args)?;
     let account: SuiAddress = pop_arg!(args, AccountAddress).into();
     assert!(args.is_empty());
-<<<<<<< HEAD
-    let object_runtime: &mut ObjectRuntime = &mut context
-        .extensions()
-        .get::<NativeContextMut<ObjectRuntime>>()
-        .borrow_mut();
-=======
-    let object_runtime: &mut ObjectRuntime = context.extensions_mut().get_mut()?;
->>>>>>> c64c5853
+    let object_runtime: &mut ObjectRuntime = &mut context
+        .extensions()
+        .get::<NativeContextMut<ObjectRuntime>>()?
+        .borrow_mut();
     let inventories = &mut object_runtime.test_inventories;
     let was_taken = inventories
         .taken
@@ -537,15 +498,11 @@
     let id = pop_id(&mut args)?;
     pop_arg!(args, StructRef);
     assert!(args.is_empty());
-<<<<<<< HEAD
     let specified_obj_ty = context.type_to_type_tag(&specified_ty)?;
     let object_runtime: &mut ObjectRuntime = &mut context
         .extensions()
-        .get::<NativeContextMut<ObjectRuntime>>()
-        .borrow_mut();
-=======
-    let object_runtime: &mut ObjectRuntime = context.extensions_mut().get_mut()?;
->>>>>>> c64c5853
+        .get::<NativeContextMut<ObjectRuntime>>()?
+        .borrow_mut();
     let inventories = &mut object_runtime.test_inventories;
     let res = take_from_inventory(
         |x| {
@@ -582,15 +539,11 @@
 ) -> PartialVMResult<NativeResult> {
     let specified_ty = get_specified_ty(ty_args);
     assert!(args.is_empty());
-<<<<<<< HEAD
     let specified_obj_ty = context.type_to_type_tag(&specified_ty)?;
     let object_runtime: &mut ObjectRuntime = &mut context
         .extensions()
-        .get::<NativeContextMut<ObjectRuntime>>()
-        .borrow_mut();
-=======
-    let object_runtime: &mut ObjectRuntime = context.extensions_mut().get_mut()?;
->>>>>>> c64c5853
+        .get::<NativeContextMut<ObjectRuntime>>()?
+        .borrow_mut();
     let inventories = &mut object_runtime.test_inventories;
     let most_recent_id = most_recent_at_ty(
         &inventories.taken,
@@ -612,14 +565,10 @@
     assert!(ty_args.is_empty());
     let id = pop_id(&mut args)?;
     assert!(args.is_empty());
-<<<<<<< HEAD
-    let object_runtime: &mut ObjectRuntime = &mut context
-        .extensions()
-        .get::<NativeContextMut<ObjectRuntime>>()
-        .borrow_mut();
-=======
-    let object_runtime: &mut ObjectRuntime = context.extensions_mut().get_mut()?;
->>>>>>> c64c5853
+    let object_runtime: &mut ObjectRuntime = &mut context
+        .extensions()
+        .get::<NativeContextMut<ObjectRuntime>>()?
+        .borrow_mut();
     let inventories = &mut object_runtime.test_inventories;
     let was_taken = inventories
         .taken
@@ -642,15 +591,11 @@
     let id = pop_id(&mut args)?;
     pop_arg!(args, StructRef);
     assert!(args.is_empty());
-<<<<<<< HEAD
     let specified_obj_ty = context.type_to_type_tag(&specified_ty)?;
     let object_runtime: &mut ObjectRuntime = &mut context
         .extensions()
-        .get::<NativeContextMut<ObjectRuntime>>()
-        .borrow_mut();
-=======
-    let object_runtime: &mut ObjectRuntime = context.extensions_mut().get_mut()?;
->>>>>>> c64c5853
+        .get::<NativeContextMut<ObjectRuntime>>()?
+        .borrow_mut();
     let inventories = &mut object_runtime.test_inventories;
     let res = take_from_inventory(
         |x| {
@@ -680,15 +625,11 @@
 ) -> PartialVMResult<NativeResult> {
     let specified_ty = get_specified_ty(ty_args);
     assert!(args.is_empty());
-<<<<<<< HEAD
     let specified_obj_ty = context.type_to_type_tag(&specified_ty)?;
     let object_runtime: &mut ObjectRuntime = &mut context
         .extensions()
-        .get::<NativeContextMut<ObjectRuntime>>()
-        .borrow_mut();
-=======
-    let object_runtime: &mut ObjectRuntime = context.extensions_mut().get_mut()?;
->>>>>>> c64c5853
+        .get::<NativeContextMut<ObjectRuntime>>()?
+        .borrow_mut();
     let inventories = &mut object_runtime.test_inventories;
     let most_recent_id = most_recent_at_ty(
         &inventories.taken,
@@ -710,14 +651,10 @@
     assert!(ty_args.is_empty());
     let id = pop_id(&mut args)?;
     assert!(args.is_empty());
-<<<<<<< HEAD
-    let object_runtime: &mut ObjectRuntime = &mut context
-        .extensions()
-        .get::<NativeContextMut<ObjectRuntime>>()
-        .borrow_mut();
-=======
-    let object_runtime: &mut ObjectRuntime = context.extensions_mut().get_mut()?;
->>>>>>> c64c5853
+    let object_runtime: &mut ObjectRuntime = &mut context
+        .extensions()
+        .get::<NativeContextMut<ObjectRuntime>>()?
+        .borrow_mut();
     let inventories = &mut object_runtime.test_inventories;
     let was_taken = inventories
         .taken
@@ -745,14 +682,10 @@
             E_UNABLE_TO_ALLOCATE_RECEIVING_TICKET,
         ));
     };
-<<<<<<< HEAD
-    let object_runtime: &mut ObjectRuntime = &mut context
-        .extensions()
-        .get::<NativeContextMut<ObjectRuntime>>()
-        .borrow_mut();
-=======
-    let object_runtime: &mut ObjectRuntime = context.extensions_mut().get_mut()?;
->>>>>>> c64c5853
+    let object_runtime: &mut ObjectRuntime = &mut context
+        .extensions()
+        .get::<NativeContextMut<ObjectRuntime>>()?
+        .borrow_mut();
     let object_version = SequenceNumber::new();
     let inventories = &mut object_runtime.test_inventories;
     if inventories.allocated_tickets.contains_key(&id) {
@@ -829,14 +762,10 @@
 ) -> PartialVMResult<NativeResult> {
     let id = pop_id(&mut args)?;
 
-<<<<<<< HEAD
-    let object_runtime: &mut ObjectRuntime = &mut context
-        .extensions()
-        .get::<NativeContextMut<ObjectRuntime>>()
-        .borrow_mut();
-=======
-    let object_runtime: &mut ObjectRuntime = context.extensions_mut().get_mut()?;
->>>>>>> c64c5853
+    let object_runtime: &mut ObjectRuntime = &mut context
+        .extensions()
+        .get::<NativeContextMut<ObjectRuntime>>()?
+        .borrow_mut();
     let inventories = &mut object_runtime.test_inventories;
     // Deallocate the ticket -- we should never hit this scenario
     let Some((_, value)) = inventories.allocated_tickets.remove(&id) else {
