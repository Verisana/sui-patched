--- conflicted
+++ resolved
@@ -10,13 +10,8 @@
     use crate::execution_mode::{self, ExecutionMode};
     use move_binary_format::CompiledModule;
     use move_trace_format::format::MoveTraceBuilder;
-<<<<<<< HEAD
     use move_vm_runtime::runtime::MoveRuntime;
-    use std::{collections::HashSet, sync::Arc};
-=======
-    use move_vm_runtime::move_vm::MoveVM;
     use std::{cell::RefCell, collections::HashSet, rc::Rc, sync::Arc};
->>>>>>> 0f914b97
     use sui_types::balance::{
         BALANCE_CREATE_REWARDS_FUNCTION_NAME, BALANCE_DESTROY_REBATES_FUNCTION_NAME,
         BALANCE_MODULE_NAME,
@@ -267,13 +262,8 @@
         store: &dyn BackingStore,
         protocol_config: &ProtocolConfig,
         metrics: Arc<LimitsMetrics>,
-<<<<<<< HEAD
         move_vm: &Arc<MoveRuntime>,
-        tx_context: &mut TxContext,
-=======
-        move_vm: &Arc<MoveVM>,
         tx_context: Rc<RefCell<TxContext>>,
->>>>>>> 0f914b97
         input_objects: CheckedInputObjects,
         pt: ProgrammableTransaction,
     ) -> Result<InnerTemporaryStore, ExecutionError> {
@@ -307,13 +297,8 @@
         temporary_store: &mut TemporaryStore<'_>,
         transaction_kind: TransactionKind,
         gas_charger: &mut GasCharger,
-<<<<<<< HEAD
-        tx_ctx: &mut TxContext,
+        tx_ctx: Rc<RefCell<TxContext>>,
         move_vm: &Arc<MoveRuntime>,
-=======
-        tx_ctx: Rc<RefCell<TxContext>>,
-        move_vm: &Arc<MoveVM>,
->>>>>>> 0f914b97
         protocol_config: &ProtocolConfig,
         metrics: Arc<LimitsMetrics>,
         enable_expensive_checks: bool,
@@ -603,13 +588,8 @@
     fn execution_loop<Mode: ExecutionMode>(
         temporary_store: &mut TemporaryStore<'_>,
         transaction_kind: TransactionKind,
-<<<<<<< HEAD
-        tx_ctx: &mut TxContext,
+        tx_ctx: Rc<RefCell<TxContext>>,
         move_vm: &Arc<MoveRuntime>,
-=======
-        tx_ctx: Rc<RefCell<TxContext>>,
-        move_vm: &Arc<MoveVM>,
->>>>>>> 0f914b97
         gas_charger: &mut GasCharger,
         protocol_config: &ProtocolConfig,
         metrics: Arc<LimitsMetrics>,
@@ -954,13 +934,8 @@
         builder: ProgrammableTransactionBuilder,
         change_epoch: ChangeEpoch,
         temporary_store: &mut TemporaryStore<'_>,
-<<<<<<< HEAD
-        tx_ctx: &mut TxContext,
+        tx_ctx: Rc<RefCell<TxContext>>,
         move_vm: &Arc<MoveRuntime>,
-=======
-        tx_ctx: Rc<RefCell<TxContext>>,
-        move_vm: &Arc<MoveVM>,
->>>>>>> 0f914b97
         gas_charger: &mut GasCharger,
         protocol_config: &ProtocolConfig,
         metrics: Arc<LimitsMetrics>,
@@ -1058,13 +1033,8 @@
     fn process_system_packages(
         change_epoch: ChangeEpoch,
         temporary_store: &mut TemporaryStore<'_>,
-<<<<<<< HEAD
-        tx_ctx: &mut TxContext,
+        tx_ctx: Rc<RefCell<TxContext>>,
         move_vm: &MoveRuntime,
-=======
-        tx_ctx: Rc<RefCell<TxContext>>,
-        move_vm: &MoveVM,
->>>>>>> 0f914b97
         gas_charger: &mut GasCharger,
         protocol_config: &ProtocolConfig,
         metrics: Arc<LimitsMetrics>,
@@ -1134,13 +1104,8 @@
     fn setup_consensus_commit(
         consensus_commit_timestamp_ms: CheckpointTimestamp,
         temporary_store: &mut TemporaryStore<'_>,
-<<<<<<< HEAD
-        tx_ctx: &mut TxContext,
+        tx_ctx: Rc<RefCell<TxContext>>,
         move_vm: &Arc<MoveRuntime>,
-=======
-        tx_ctx: Rc<RefCell<TxContext>>,
-        move_vm: &Arc<MoveVM>,
->>>>>>> 0f914b97
         gas_charger: &mut GasCharger,
         protocol_config: &ProtocolConfig,
         metrics: Arc<LimitsMetrics>,
@@ -1280,13 +1245,8 @@
     fn setup_authenticator_state_update(
         update: AuthenticatorStateUpdate,
         temporary_store: &mut TemporaryStore<'_>,
-<<<<<<< HEAD
-        tx_ctx: &mut TxContext,
+        tx_ctx: Rc<RefCell<TxContext>>,
         move_vm: &Arc<MoveRuntime>,
-=======
-        tx_ctx: Rc<RefCell<TxContext>>,
-        move_vm: &Arc<MoveVM>,
->>>>>>> 0f914b97
         gas_charger: &mut GasCharger,
         protocol_config: &ProtocolConfig,
         metrics: Arc<LimitsMetrics>,
@@ -1354,13 +1314,8 @@
     fn setup_randomness_state_update(
         update: RandomnessStateUpdate,
         temporary_store: &mut TemporaryStore<'_>,
-<<<<<<< HEAD
-        tx_ctx: &mut TxContext,
+        tx_ctx: Rc<RefCell<TxContext>>,
         move_vm: &Arc<MoveRuntime>,
-=======
-        tx_ctx: Rc<RefCell<TxContext>>,
-        move_vm: &Arc<MoveVM>,
->>>>>>> 0f914b97
         gas_charger: &mut GasCharger,
         protocol_config: &ProtocolConfig,
         metrics: Arc<LimitsMetrics>,
