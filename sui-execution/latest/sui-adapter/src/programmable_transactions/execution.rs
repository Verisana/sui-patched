// Copyright (c) Mysten Labs, Inc.
// SPDX-License-Identifier: Apache-2.0

pub use checked::*;

#[sui_macros::with_checked_arithmetic]
mod checked {
    use crate::execution_mode::ExecutionMode;
    use crate::execution_value::{
        CommandKind, ExecutionState, ExecutionType, ObjectContents, ObjectValue, RawValueType,
        Value,
    };
    use crate::gas_charger::GasCharger;
    use crate::linkage_resolution::linkage_analysis_for_protocol_config;
    use move_binary_format::{
        compatibility::{Compatibility, InclusionCheck},
        errors::{Location, PartialVMResult, VMResult},
        file_format::{AbilitySet, LocalIndex, Visibility},
        normalized, CompiledModule,
    };
    use move_core_types::language_storage::StructTag;
    use move_core_types::{
        account_address::AccountAddress,
        identifier::{IdentStr, Identifier},
        language_storage::{ModuleId, TypeTag},
        u256::U256,
    };
    use move_trace_format::format::MoveTraceBuilder;
    use move_vm_runtime::execution::vm::LoadedFunctionInformation;
    use move_vm_runtime::execution::{Type, TypeSubst};
    use move_vm_runtime::natives::extensions::NativeContextMut;
    use move_vm_runtime::runtime::MoveRuntime;
    use move_vm_runtime::shared::serialization::SerializedReturnValues;
    use serde::{de::DeserializeSeed, Deserialize};
    use std::{
        cell::RefCell,
        collections::{BTreeMap, BTreeSet},
        fmt,
        rc::Rc,
        sync::Arc,
        time::Instant,
    };
    use sui_move_natives::object_runtime::ObjectRuntime;
    use sui_protocol_config::ProtocolConfig;
    use sui_types::execution::{ExecutionTiming, ResultWithTimings};
    use sui_types::execution_config_utils::to_binary_config;
    use sui_types::execution_status::{
        CommandArgumentError, PackageUpgradeError, TypeArgumentError,
    };
    use sui_types::storage::{get_package_objects, PackageObject};
    use sui_types::type_input::{StructInput, TypeInput};
    use sui_types::{
        base_types::{
            MoveLegacyTxContext, MoveObjectType, ObjectID, SuiAddress, TxContext, TxContextKind,
            RESOLVED_ASCII_STR, RESOLVED_STD_OPTION, RESOLVED_UTF8_STR, TX_CONTEXT_MODULE_NAME,
            TX_CONTEXT_STRUCT_NAME,
        },
        coin::Coin,
        error::{command_argument_error, ExecutionError, ExecutionErrorKind},
        id::RESOLVED_SUI_ID,
        metrics::LimitsMetrics,
        move_package::{
            normalize_deserialized_modules, MovePackage, UpgradeCap, UpgradePolicy, UpgradeReceipt,
            UpgradeTicket,
        },
        transaction::{Command, ProgrammableMoveCall, ProgrammableTransaction},
        transfer::RESOLVED_RECEIVING_STRUCT,
        SUI_FRAMEWORK_ADDRESS,
    };
    use sui_verifier::{
        private_generics::{EVENT_MODULE, PRIVATE_TRANSFER_FUNCTIONS, TRANSFER_MODULE},
        INIT_FN_NAME,
    };
    use tracing::instrument;

    use crate::adapter::substitute_package_id;
    use crate::programmable_transactions::context::{ExecutionContext, LinkedContext};

    pub fn execute<Mode: ExecutionMode>(
        protocol_config: &ProtocolConfig,
        metrics: Arc<LimitsMetrics>,
        vm: &MoveRuntime,
        state_view: &mut dyn ExecutionState,
        tx_context: Rc<RefCell<TxContext>>,
        gas_charger: &mut GasCharger,
        pt: ProgrammableTransaction,
        trace_builder_opt: &mut Option<MoveTraceBuilder>,
    ) -> ResultWithTimings<Mode::ExecutionResults, ExecutionError> {
        let mut timings = vec![];
        let result = execute_inner::<Mode>(
            &mut timings,
            protocol_config,
            metrics,
            vm,
            state_view,
            tx_context,
            gas_charger,
            pt,
            trace_builder_opt,
        );

        match result {
            Ok(result) => Ok((result, timings)),
            Err(e) => Err((e, timings)),
        }
    }

    pub fn execute_inner<Mode: ExecutionMode>(
        timings: &mut Vec<ExecutionTiming>,
        protocol_config: &ProtocolConfig,
        metrics: Arc<LimitsMetrics>,
        vm: &MoveRuntime,
        state_view: &mut dyn ExecutionState,
        tx_context: Rc<RefCell<TxContext>>,
        gas_charger: &mut GasCharger,
        pt: ProgrammableTransaction,
        trace_builder_opt: &mut Option<MoveTraceBuilder>,
    ) -> Result<Mode::ExecutionResults, ExecutionError> {
        let ProgrammableTransaction { inputs, commands } = pt;
        let mut linkage_resolver =
            linkage_analysis_for_protocol_config::<Mode>(protocol_config, &state_view)?;
        let mut context = ExecutionContext::new(
            protocol_config,
            metrics,
            vm,
            linkage_resolver.as_mut(),
            state_view,
            tx_context,
            gas_charger,
            inputs,
        )?;
        // execute commands
        let mut mode_results = Mode::empty_results();
        for (idx, command) in commands.into_iter().enumerate() {
            // Compute linkage to be used for the command.
            let linkage = context
                .linkage_analyzer
                .add_command(
                    &command,
                    &context
                        .state_view
                        .as_sui_resolver()
                        .as_backing_package_store(),
                )
                .map_err(|e| e.with_command_index(idx))?;
            let mut linked_context = LinkedContext::new(&mut context, linkage).map_err(|e| {
                ExecutionError::new_with_source(
                    ExecutionErrorKind::InvalidLinkage,
                    format!("Failed to link command {}: {}", idx, e),
                )
                .with_command_index(idx)
            })?;

            let start = Instant::now();
<<<<<<< HEAD
            if let Err(err) = execute_command::<Mode>(
                &mut linked_context,
                &mut mode_results,
                command,
                trace_builder_opt,
            ) {
                drop(linked_context);
                let object_runtime: &NativeContextMut<ObjectRuntime> =
                    context
                        .native_extensions
                        .get::<NativeContextMut<ObjectRuntime>>();
=======
            if let Err(err) =
                execute_command::<Mode>(&mut context, &mut mode_results, command, trace_builder_opt)
            {
                let object_runtime: &ObjectRuntime = context.object_runtime()?;
>>>>>>> c64c5853
                // We still need to record the loaded child objects for replay
                let loaded_runtime_objects = object_runtime.borrow().loaded_runtime_objects();
                // we do not save the wrapped objects since on error, they should not be modified
                drop(context);
                state_view.save_loaded_runtime_objects(loaded_runtime_objects);
                timings.push(ExecutionTiming::Abort(start.elapsed()));
                return Err(err.with_command_index(idx));
            };
            timings.push(ExecutionTiming::Success(start.elapsed()));
        }

        // Save loaded objects table in case we fail in post execution
<<<<<<< HEAD
        let object_runtime: &NativeContextMut<ObjectRuntime> = context
            .native_extensions
            .get::<NativeContextMut<ObjectRuntime>>(
        );
=======
        let object_runtime: &ObjectRuntime = context.object_runtime()?;
>>>>>>> c64c5853
        // We still need to record the loaded child objects for replay
        // Record the objects loaded at runtime (dynamic fields + received) for
        // storage rebate calculation.
        let loaded_runtime_objects = object_runtime.borrow().loaded_runtime_objects();
        // We record what objects were contained in at the start of the transaction
        // for expensive invariant checks
        let wrapped_object_containers = object_runtime.borrow().wrapped_object_containers();

        // apply changes
        let finished = context.finish::<Mode>();
        // Save loaded objects for debug. We dont want to lose the info
        state_view.save_loaded_runtime_objects(loaded_runtime_objects);
        state_view.save_wrapped_object_containers(wrapped_object_containers);
        state_view.record_execution_results(finished?);
        Ok(mode_results)
    }

    /// Execute a single command
    #[instrument(level = "trace", skip_all)]
    fn execute_command<Mode: ExecutionMode>(
        linked_context: &mut LinkedContext<'_, '_, '_, '_>,
        mode_results: &mut Mode::ExecutionResults,
        command: Command,
        trace_builder_opt: &mut Option<MoveTraceBuilder>,
    ) -> Result<(), ExecutionError> {
        let mut argument_updates = Mode::empty_arguments();

        let results = match command {
            Command::MakeMoveVec(tag_opt, args) if args.is_empty() => {
                let Some(tag) = tag_opt else {
                    invariant_violation!(
                        "input checker ensures if args are empty, there is a type specified"
                    );
                };
                let elem_ty = load_type_input(linked_context, tag, 0)?;
                let ty = ExecutionType {
                    type_: TypeTag::Vector(Box::new(elem_ty.type_)),
                    abilities: vector_abilites(elem_ty.abilities),
                };
                // BCS layout for any empty vector should be the same
                let bytes = bcs::to_bytes::<Vec<u8>>(&vec![]).unwrap();
                vec![Value::Raw(
                    RawValueType::Loaded {
                        ty,
                        used_in_non_entry_move_call: false,
                    },
                    bytes,
                )]
            }
            Command::MakeMoveVec(tag_opt, args) => {
                let args = context.splat_args(0, args)?;
                let mut res = vec![];
                leb128::write::unsigned(&mut res, args.len() as u64).unwrap();
                let mut arg_iter = args.into_iter().enumerate();
                let (mut used_in_non_entry_move_call, elem_ty) = match tag_opt {
                    Some(tag) => (false, load_type_input(linked_context, tag, 0)?),
                    // If no tag specified, it _must_ be an object
                    None => {
                        // empty args covered above
                        let (idx, arg) = arg_iter.next().unwrap();
                        let obj: ObjectValue =
                            linked_context.by_value_arg(CommandKind::MakeMoveVec, idx, arg)?;
                        obj.write_bcs_bytes(&mut res);
                        (obj.used_in_non_entry_move_call, obj.type_)
                    }
                };
                for (idx, arg) in arg_iter {
                    let value: Value =
                        linked_context.by_value_arg(CommandKind::MakeMoveVec, idx, arg)?;
                    check_param_type::<Mode>(idx, &value, &elem_ty)?;
                    used_in_non_entry_move_call =
                        used_in_non_entry_move_call || value.was_used_in_non_entry_move_call();
                    value.write_bcs_bytes(&mut res);
                }
                let ty = ExecutionType {
                    type_: TypeTag::Vector(Box::new(elem_ty.type_)),
                    abilities: vector_abilites(elem_ty.abilities),
                };
                vec![Value::Raw(
                    RawValueType::Loaded {
                        ty,
                        used_in_non_entry_move_call,
                    },
                    res,
                )]
            }
            Command::TransferObjects(objs, addr_arg) => {
                let unsplat_objs_len = objs.len();
                let objs = context.splat_args(0, objs)?;
                let addr_arg = context.one_arg(unsplat_objs_len, addr_arg)?;
                let objs: Vec<ObjectValue> = objs
                    .into_iter()
                    .enumerate()
                    .map(|(idx, arg)| {
                        linked_context.by_value_arg(CommandKind::TransferObjects, idx, arg)
                    })
                    .collect::<Result<_, _>>()?;
                let addr: SuiAddress = linked_context.by_value_arg(
                    CommandKind::TransferObjects,
                    objs.len(),
                    addr_arg,
                )?;
                for obj in objs {
                    obj.ensure_public_transfer_eligible()?;
                    linked_context.transfer_object(obj, addr)?;
                }
                vec![]
            }
            Command::SplitCoins(coin_arg, amount_args) => {
<<<<<<< HEAD
                let mut obj: ObjectValue = linked_context.borrow_arg_mut(0, coin_arg)?;
=======
                let coin_arg = context.one_arg(0, coin_arg)?;
                let amount_args = context.splat_args(1, amount_args)?;
                let mut obj: ObjectValue = context.borrow_arg_mut(0, coin_arg)?;
>>>>>>> c64c5853
                let ObjectContents::Coin(coin) = &mut obj.contents else {
                    let e = ExecutionErrorKind::command_argument_error(
                        CommandArgumentError::TypeMismatch,
                        0,
                    );
                    let msg = "Expected a coin but got an non coin object".to_owned();
                    return Err(ExecutionError::new_with_source(e, msg));
                };
                let split_coins = amount_args
                    .into_iter()
                    .map(|amount_arg| {
                        let amount: u64 =
                            linked_context.by_value_arg(CommandKind::SplitCoins, 1, amount_arg)?;
                        let new_coin_id = linked_context.fresh_id()?;
                        let new_coin = coin.split(amount, new_coin_id)?;
                        let coin_type = obj.type_.clone();
                        // safe because we are propagating the coin type, and relying on the internal
                        // invariant that coin values have a coin type
                        let new_coin = unsafe { ObjectValue::coin(coin_type, new_coin) };
                        Ok(Value::Object(new_coin))
                    })
                    .collect::<Result<_, ExecutionError>>()?;
                linked_context.restore_arg::<Mode>(
                    &mut argument_updates,
                    coin_arg,
                    Value::Object(obj),
                )?;
                split_coins
            }
            Command::MergeCoins(target_arg, coin_args) => {
<<<<<<< HEAD
                let mut target: ObjectValue = linked_context.borrow_arg_mut(0, target_arg)?;
=======
                let target_arg = context.one_arg(0, target_arg)?;
                let coin_args = context.splat_args(1, coin_args)?;
                let mut target: ObjectValue = context.borrow_arg_mut(0, target_arg)?;
>>>>>>> c64c5853
                let ObjectContents::Coin(target_coin) = &mut target.contents else {
                    let e = ExecutionErrorKind::command_argument_error(
                        CommandArgumentError::TypeMismatch,
                        0,
                    );
                    let msg = "Expected a coin but got an non coin object".to_owned();
                    return Err(ExecutionError::new_with_source(e, msg));
                };
                let coins: Vec<ObjectValue> = coin_args
                    .into_iter()
                    .enumerate()
                    .map(|(idx, arg)| {
                        linked_context.by_value_arg(CommandKind::MergeCoins, idx + 1, arg)
                    })
                    .collect::<Result<_, _>>()?;
                for (idx, coin) in coins.into_iter().enumerate() {
                    if target.type_ != coin.type_ {
                        let e = ExecutionErrorKind::command_argument_error(
                            CommandArgumentError::TypeMismatch,
                            (idx + 1) as u16,
                        );
                        let msg = "Coins do not have the same type".to_owned();
                        return Err(ExecutionError::new_with_source(e, msg));
                    }
                    let ObjectContents::Coin(Coin { id, balance }) = coin.contents else {
                        invariant_violation!(
                            "Target coin was a coin, and we already checked for the same type. \
                            This should be a coin"
                        );
                    };
                    linked_context.delete_id(*id.object_id())?;
                    target_coin.add(balance)?;
                }
                linked_context.restore_arg::<Mode>(
                    &mut argument_updates,
                    target_arg,
                    Value::Object(target),
                )?;
                vec![]
            }
<<<<<<< HEAD
            Command::MoveCall(move_call) => execute_move_call_command::<Mode>(
                linked_context,
                &mut argument_updates,
                *move_call,
                trace_builder_opt,
            )?,
=======
            Command::MoveCall(move_call) => {
                let ProgrammableMoveCall {
                    package,
                    module,
                    function,
                    type_arguments,
                    arguments,
                } = *move_call;
                let arguments = context.splat_args(0, arguments)?;

                let module = to_identifier(context, module)?;
                let function = to_identifier(context, function)?;

                // Convert type arguments to `Type`s
                let mut loaded_type_arguments = Vec::with_capacity(type_arguments.len());
                for (ix, type_arg) in type_arguments.into_iter().enumerate() {
                    let type_arg = to_type_tag(context, type_arg)?;
                    let ty = context
                        .load_type(&type_arg)
                        .map_err(|e| context.convert_type_argument_error(ix, e))?;
                    loaded_type_arguments.push(ty);
                }

                let original_address = context.set_link_context(package)?;
                let storage_id = ModuleId::new(*package, module.clone());
                let runtime_id = ModuleId::new(original_address, module);
                let return_values = execute_move_call::<Mode>(
                    context,
                    &mut argument_updates,
                    &storage_id,
                    &runtime_id,
                    &function,
                    loaded_type_arguments,
                    arguments,
                    /* is_init */ false,
                    trace_builder_opt,
                );

                context.linkage_view.reset_linkage();
                return_values?
            }
>>>>>>> c64c5853
            Command::Publish(modules, dep_ids) => execute_move_publish::<Mode>(
                linked_context,
                &mut argument_updates,
                modules,
                dep_ids,
                trace_builder_opt,
            )?,
            Command::Upgrade(modules, dep_ids, current_package_id, upgrade_ticket) => {
                let upgrade_ticket = context.one_arg(0, upgrade_ticket)?;
                execute_move_upgrade::<Mode>(
                    linked_context,
                    modules,
                    dep_ids,
                    current_package_id,
                    upgrade_ticket,
                )?
            }
        };

        Mode::finish_command(mode_results, argument_updates, &results)?;
        linked_context.push_command_results(results)?;
        Ok(())
    }

    fn vector_abilites(abilities: AbilitySet) -> AbilitySet {
        AbilitySet::polymorphic_abilities(AbilitySet::VECTOR, vec![false], vec![abilities])
            .expect("vector abilities are well formed")
    }

    fn execute_move_call_command<Mode: ExecutionMode>(
        context: &mut LinkedContext<'_, '_, '_, '_>,
        argument_updates: &mut Mode::ArgumentUpdates,
        move_call: ProgrammableMoveCall,
        trace_builder_opt: &mut Option<MoveTraceBuilder>,
    ) -> Result<Vec<Value>, ExecutionError> {
        let ProgrammableMoveCall {
            package,
            module,
            function,
            type_arguments,
            arguments,
        } = move_call;

        let Some(runtime_id) = context.linkage.resolve_to_runtime_id(&package) else {
            invariant_violation!("Package should be in the linkage table");
        };

        let module = to_identifier(context, module)?;
        let function = to_identifier(context, function)?;

        // Convert type arguments to `Type`s
        let mut loaded_type_arguments = Vec::with_capacity(type_arguments.len());
        for (ix, type_arg) in type_arguments.into_iter().enumerate() {
            let defining_type_arg = to_type_tag(context, type_arg)?;
            let ty = context
                .vm_instance
                .load_type(&defining_type_arg)
                .map_err(|e| context.convert_type_argument_error(ix, e))?;

            loaded_type_arguments.push(ty);
        }

        let storage_id = ModuleId::new(*package, module.clone());
        let runtime_id = ModuleId::new(*runtime_id, module);
        execute_move_call::<Mode>(
            context,
            argument_updates,
            &storage_id,
            &runtime_id,
            &function,
            loaded_type_arguments,
            arguments,
            /* is_init */ false,
            trace_builder_opt,
        )
    }

    /// Execute a single Move call
    fn execute_move_call<Mode: ExecutionMode>(
        context: &mut LinkedContext<'_, '_, '_, '_>,
        argument_updates: &mut Mode::ArgumentUpdates,
        storage_id: &ModuleId,
        runtime_id: &ModuleId,
        function: &IdentStr,
        type_arguments: Vec<Type>,
        arguments: Vec<Arg>,
        is_init: bool,
        trace_builder_opt: &mut Option<MoveTraceBuilder>,
    ) -> Result<Vec<Value>, ExecutionError> {
        // check that the function is either an entry function or a valid public function
        let LoadedFunctionInfo {
            kind,
            loaded_information,
            return_value_kinds,
        } = check_visibility_and_signature::<Mode>(
            context,
            runtime_id,
            function,
            &type_arguments,
            is_init,
        )?;
        // build the arguments, storing meta data about by-mut-ref args
        let (tx_context_kind, by_mut_ref, serialized_arguments) = build_move_args::<Mode>(
            context,
            runtime_id,
            function,
            kind,
            &loaded_information,
            &arguments,
        )?;
        // invoke the VM
        let SerializedReturnValues {
            mutable_reference_outputs,
            return_values,
        } = vm_move_call(
            context,
            runtime_id,
            function,
            type_arguments,
            tx_context_kind,
            serialized_arguments,
            trace_builder_opt,
        )?;
        assert_invariant!(
            by_mut_ref.len() == mutable_reference_outputs.len(),
            "lost mutable input"
        );

        // TODO(vm-rewrite): We can remove this protocol config check due to execution-versioning.
        if context.ctx.protocol_config.relocate_event_module() {
            context.take_user_events(
                storage_id,
                loaded_information.index,
                loaded_information.instruction_count,
            )?;
        } else {
            context.take_user_events(
                runtime_id,
                loaded_information.index,
                loaded_information.instruction_count,
            )?;
        }

        // write back mutable inputs. We also update if they were used in non entry Move calls
        // though we do not care for immutable usages of objects or other values
        let used_in_non_entry_move_call = kind == FunctionKind::NonEntry;
        write_back_results::<Mode>(
            context,
            argument_updates,
            &arguments,
            used_in_non_entry_move_call,
            mutable_reference_outputs
                .into_iter()
                .map(|(i, bytes, _layout)| (i, bytes)),
            by_mut_ref,
            return_values.into_iter().map(|(bytes, _layout)| bytes),
            return_value_kinds,
        )
    }

    fn write_back_results<Mode: ExecutionMode>(
        context: &mut LinkedContext<'_, '_, '_, '_>,
        argument_updates: &mut Mode::ArgumentUpdates,
        arguments: &[Arg],
        non_entry_move_call: bool,
        mut_ref_values: impl IntoIterator<Item = (u8, Vec<u8>)>,
        mut_ref_kinds: impl IntoIterator<Item = (u8, ValueKind)>,
        return_values: impl IntoIterator<Item = Vec<u8>>,
        return_value_kinds: impl IntoIterator<Item = ValueKind>,
    ) -> Result<Vec<Value>, ExecutionError> {
        for ((i, bytes), (j, kind)) in mut_ref_values.into_iter().zip(mut_ref_kinds) {
            assert_invariant!(i == j, "lost mutable input");
            let arg_idx = i as usize;
            let value = make_value(context, kind, bytes, non_entry_move_call)?;
            context.restore_arg::<Mode>(argument_updates, arguments[arg_idx], value)?;
        }

        return_values
            .into_iter()
            .zip(return_value_kinds)
            .map(|(bytes, kind)| {
                // only non entry functions have return values
                make_value(
                    context, kind, bytes, /* used_in_non_entry_move_call */ true,
                )
            })
            .collect()
    }

    fn make_value(
        context: &mut LinkedContext<'_, '_, '_, '_>,
        value_info: ValueKind,
        bytes: Vec<u8>,
        used_in_non_entry_move_call: bool,
    ) -> Result<Value, ExecutionError> {
        Ok(match value_info {
            ValueKind::Object {
                type_,
                has_public_transfer,
            } => Value::Object(context.make_object_value(
                type_,
                has_public_transfer,
                used_in_non_entry_move_call,
                &bytes,
            )?),
            ValueKind::Raw(ty, abilities) => Value::Raw(
                RawValueType::Loaded {
                    ty: ExecutionType {
                        type_: context
                            .vm_instance
                            .type_tag_for_type_defining_ids(&ty)
                            .map_err(|e| context.convert_vm_error(e))?,
                        abilities,
                    },
                    used_in_non_entry_move_call,
                },
                bytes,
            ),
        })
    }

    /// Publish Move modules and call the init functions.  Returns an `UpgradeCap` for the newly
    /// published package on success.
    fn execute_move_publish<Mode: ExecutionMode>(
        context: &mut LinkedContext<'_, '_, '_, '_>,
        argument_updates: &mut Mode::ArgumentUpdates,
        module_bytes: Vec<Vec<u8>>,
        dep_ids: Vec<ObjectID>,
        trace_builder_opt: &mut Option<MoveTraceBuilder>,
    ) -> Result<Vec<Value>, ExecutionError> {
        assert_invariant!(
            !module_bytes.is_empty(),
            "empty package is checked in transaction input checker"
        );
        context
            .ctx
            .gas_charger
            .charge_publish_package(module_bytes.iter().map(|v| v.len()).sum())?;

        let mut modules = deserialize_modules::<Mode>(context, &module_bytes)?;

        // It should be fine that this does not go through ExecutionContext::fresh_id since the Move
        // runtime does not to know about new packages created, since Move objects and Move packages
        // cannot interact
        let runtime_id = if Mode::packages_are_predefined() {
            // do not calculate or substitute id for predefined packages
            (*modules[0].self_id().address()).into()
        } else {
            let id = context.ctx.tx_context.borrow_mut().fresh_id();
            substitute_package_id(&mut modules, id)?;
            id
        };

        // For newly published packages, runtime ID matches storage ID.
        let storage_id = runtime_id;
        let dependencies = fetch_packages(context, &dep_ids)?;
        let package =
            context.new_package(&modules, dependencies.iter().map(|p| p.move_package()))?;

        // Here we optimistically push the package that is being published/upgraded
        // and if there is an error of any kind (verification or module init) we
        // remove it.
        // context.write_package(package);
        let mut new_context = publish_and_verify_modules(context, runtime_id, package, &modules)?;
        init_modules::<Mode>(
            &mut new_context,
            argument_updates,
            &modules,
            trace_builder_opt,
        )?;
        let Some(package) = new_context.destroy_publication_context() else {
            invariant_violation!("Ephemeral package should be set in publication");
        };
        // If we have successfully published and initialized the modules, we can write the package
        // to the _old_ context.
        context.write_package(package);

        let values = if Mode::packages_are_predefined() {
            // no upgrade cap for genesis modules
            vec![]
        } else {
            let cap = &UpgradeCap::new(context.fresh_id()?, storage_id);
            vec![Value::Object(context.make_object_value(
                UpgradeCap::type_().into(),
                /* has_public_transfer */ true,
                /* used_in_non_entry_move_call */ false,
                &bcs::to_bytes(cap).unwrap(),
            )?)]
        };
        Ok(values)
    }

    /// Upgrade a Move package.  Returns an `UpgradeReceipt` for the upgraded package on success.
    fn execute_move_upgrade<Mode: ExecutionMode>(
        context: &mut LinkedContext<'_, '_, '_, '_>,
        module_bytes: Vec<Vec<u8>>,
        dep_ids: Vec<ObjectID>,
        current_package_id: ObjectID,
        upgrade_ticket_arg: Arg,
    ) -> Result<Vec<Value>, ExecutionError> {
        assert_invariant!(
            !module_bytes.is_empty(),
            "empty package is checked in transaction input checker"
        );
        context
            .ctx
            .gas_charger
            .charge_upgrade_package(module_bytes.iter().map(|v| v.len()).sum())?;

        let upgrade_ticket_type = context
            .load_type_from_struct(&UpgradeTicket::type_())
            .map_err(|e| context.convert_vm_error(e))?;
        let upgrade_receipt_type = context
            .load_type_from_struct(&UpgradeReceipt::type_())
            .map_err(|e| context.convert_vm_error(e))?;

        let upgrade_ticket: UpgradeTicket = {
            let mut ticket_bytes = Vec::new();
            let ticket_val: Value =
                context.by_value_arg(CommandKind::Upgrade, 0, upgrade_ticket_arg)?;
            check_param_type::<Mode>(0, &ticket_val, &upgrade_ticket_type)?;
            ticket_val.write_bcs_bytes(&mut ticket_bytes);
            bcs::from_bytes(&ticket_bytes).map_err(|_| {
                ExecutionError::from_kind(ExecutionErrorKind::CommandArgumentError {
                    arg_idx: 0,
                    kind: CommandArgumentError::InvalidBCSBytes,
                })
            })?
        };

        // Make sure the passed-in package ID matches the package ID in the `upgrade_ticket`.
        if current_package_id != upgrade_ticket.package.bytes {
            return Err(ExecutionError::from_kind(
                ExecutionErrorKind::PackageUpgradeError {
                    upgrade_error: PackageUpgradeError::PackageIDDoesNotMatch {
                        package_id: current_package_id,
                        ticket_id: upgrade_ticket.package.bytes,
                    },
                },
            ));
        }

        // Check digest.
        let hash_modules = true;
        let computed_digest =
            MovePackage::compute_digest_for_modules_and_deps(&module_bytes, &dep_ids, hash_modules)
                .to_vec();
        if computed_digest != upgrade_ticket.digest {
            return Err(ExecutionError::from_kind(
                ExecutionErrorKind::PackageUpgradeError {
                    upgrade_error: PackageUpgradeError::DigestDoesNotMatch {
                        digest: computed_digest,
                    },
                },
            ));
        }

        // Check that this package ID points to a package and get the package we're upgrading.
        let current_package = fetch_package(context, &upgrade_ticket.package.bytes)?;

        let mut modules = deserialize_modules::<Mode>(context, &module_bytes)?;
        let runtime_id = current_package.move_package().original_package_id();
        substitute_package_id(&mut modules, runtime_id)?;

        // Upgraded packages share their predecessor's runtime ID but get a new storage ID.
        let storage_id = context.ctx.tx_context.borrow_mut().fresh_id();

        let dependencies = fetch_packages(context, &dep_ids)?;
        let package = context.upgrade_package(
            storage_id,
            current_package.move_package(),
            &modules,
            dependencies.iter().map(|p| p.move_package()),
        )?;

        let new_context = publish_and_verify_modules(context, runtime_id, package, &modules)?;

        check_compatibility(
            &new_context,
            current_package.move_package(),
            &modules,
            upgrade_ticket.policy,
        )?;

        let Some(package) = new_context.destroy_publication_context() else {
            invariant_violation!("Ephemeral package should be set in upgrade");
        };

        // We have successfully verified the modules, we can write the package to the _old_ context now.
        context.write_package(package);

        debug_assert_eq!(upgrade_receipt_type.abilities, AbilitySet::EMPTY);
        Ok(vec![Value::Raw(
            RawValueType::Loaded {
                ty: upgrade_receipt_type,
                used_in_non_entry_move_call: false,
            },
            bcs::to_bytes(&UpgradeReceipt::new(upgrade_ticket, storage_id)).unwrap(),
        )])
    }

    fn check_compatibility(
        context: &LinkedContext,
        existing_package: &MovePackage,
        upgrading_modules: &[CompiledModule],
        policy: u8,
    ) -> Result<(), ExecutionError> {
        // Make sure this is a known upgrade policy.
        let Ok(policy) = UpgradePolicy::try_from(policy) else {
            return Err(ExecutionError::from_kind(
                ExecutionErrorKind::PackageUpgradeError {
                    upgrade_error: PackageUpgradeError::UnknownUpgradePolicy { policy },
                },
            ));
        };

        let binary_config = to_binary_config(context.ctx.protocol_config);
        let Ok(current_normalized) = existing_package.normalize(&binary_config) else {
            invariant_violation!("Tried to normalize modules in existing package but failed")
        };

        let existing_modules_len = current_normalized.len();
        let upgrading_modules_len = upgrading_modules.len();
        let disallow_new_modules = context
            .ctx
            .protocol_config
            .disallow_new_modules_in_deps_only_packages()
            && policy as u8 == UpgradePolicy::DEP_ONLY;

        if disallow_new_modules && existing_modules_len != upgrading_modules_len {
            return Err(ExecutionError::new_with_source(
                ExecutionErrorKind::PackageUpgradeError {
                    upgrade_error: PackageUpgradeError::IncompatibleUpgrade,
                },
                format!(
                    "Existing package has {existing_modules_len} modules, but new package has \
                     {upgrading_modules_len}. Adding or removing a module to a deps only package is not allowed."
                ),
            ));
        }

        let mut new_normalized = normalize_deserialized_modules(upgrading_modules.iter());
        for (name, cur_module) in current_normalized {
            let Some(new_module) = new_normalized.remove(&name) else {
                return Err(ExecutionError::new_with_source(
                    ExecutionErrorKind::PackageUpgradeError {
                        upgrade_error: PackageUpgradeError::IncompatibleUpgrade,
                    },
                    format!("Existing module {name} not found in next version of package"),
                ));
            };

            check_module_compatibility(&policy, &cur_module, &new_module)?;
        }

        // If we disallow new modules double check that there are no modules left in `new_normalized`.
        debug_assert!(!disallow_new_modules || new_normalized.is_empty());

        Ok(())
    }

    fn check_module_compatibility(
        policy: &UpgradePolicy,
        cur_module: &normalized::Module,
        new_module: &normalized::Module,
    ) -> Result<(), ExecutionError> {
        match policy {
            UpgradePolicy::Additive => InclusionCheck::Subset.check(cur_module, new_module),
            UpgradePolicy::DepOnly => InclusionCheck::Equal.check(cur_module, new_module),
            UpgradePolicy::Compatible => {
                let compatibility = Compatibility::upgrade_check();

                compatibility.check(cur_module, new_module)
            }
        }
        .map_err(|e| {
            ExecutionError::new_with_source(
                ExecutionErrorKind::PackageUpgradeError {
                    upgrade_error: PackageUpgradeError::IncompatibleUpgrade,
                },
                e,
            )
        })
    }

    fn fetch_package(
        context: &LinkedContext<'_, '_, '_, '_>,
        package_id: &ObjectID,
    ) -> Result<PackageObject, ExecutionError> {
        let mut fetched_packages = fetch_packages(context, vec![package_id])?;
        assert_invariant!(
            fetched_packages.len() == 1,
            "Number of fetched packages must match the number of package object IDs if successful."
        );
        match fetched_packages.pop() {
            Some(pkg) => Ok(pkg),
            None => invariant_violation!(
                "We should always fetch a package for each object or return a dependency error."
            ),
        }
    }

    fn fetch_packages<'ctx, 'vm, 'state, 'a>(
        context: &'ctx LinkedContext<'ctx, 'vm, 'state, 'a>,
        package_ids: impl IntoIterator<Item = &'ctx ObjectID>,
    ) -> Result<Vec<PackageObject>, ExecutionError> {
        let package_ids: BTreeSet<_> = package_ids.into_iter().collect();
        match get_package_objects(&context.ctx.state_view, package_ids) {
            Err(e) => Err(ExecutionError::new_with_source(
                ExecutionErrorKind::PublishUpgradeMissingDependency,
                e,
            )),
            Ok(Err(missing_deps)) => {
                let msg = format!(
                    "Missing dependencies: {}",
                    missing_deps
                        .into_iter()
                        .map(|dep| format!("{}", dep))
                        .collect::<Vec<_>>()
                        .join(", ")
                );
                Err(ExecutionError::new_with_source(
                    ExecutionErrorKind::PublishUpgradeMissingDependency,
                    msg,
                ))
            }
            Ok(Ok(pkgs)) => Ok(pkgs),
        }
    }

    /***************************************************************************************************
     * Move execution
     **************************************************************************************************/

    fn vm_move_call(
        context: &mut LinkedContext<'_, '_, '_, '_>,
        module_id: &ModuleId,
        function: &IdentStr,
        type_arguments: Vec<Type>,
        tx_context_kind: TxContextKind,
        mut serialized_arguments: Vec<Vec<u8>>,
        trace_builder_opt: &mut Option<MoveTraceBuilder>,
    ) -> Result<SerializedReturnValues, ExecutionError> {
        match tx_context_kind {
            TxContextKind::None => (),
            TxContextKind::Mutable | TxContextKind::Immutable => {
                serialized_arguments.push(context.ctx.tx_context.borrow().to_bcs_legacy_context());
            }
        }
        // script visibility checked manually for entry points
        let mut result = context
            .execute_function_bypass_visibility(
                module_id,
                function,
                type_arguments,
                serialized_arguments,
                trace_builder_opt,
            )
            .map_err(|e| context.convert_vm_error(e))?;

        // When this function is used during publishing, it
        // may be executed several times, with objects being
        // created in the Move VM in each Move call. In such
        // case, we need to update TxContext value so that it
        // reflects what happened each time we call into the
        // Move VM (e.g. to account for the number of created
        // objects).
        if tx_context_kind == TxContextKind::Mutable {
            let Some((_, ctx_bytes, _)) = result.mutable_reference_outputs.pop() else {
                invariant_violation!("Missing TxContext in reference outputs");
            };
            let updated_ctx: MoveLegacyTxContext = bcs::from_bytes(&ctx_bytes).map_err(|e| {
                ExecutionError::invariant_violation(format!(
                    "Unable to deserialize TxContext bytes. {e}"
                ))
            })?;
            context
                .ctx
                .tx_context
                .borrow_mut()
                .update_state(updated_ctx)?;
        }
        Ok(result)
    }

    #[allow(clippy::extra_unused_type_parameters)]
    fn deserialize_modules<Mode: ExecutionMode>(
        context: &mut LinkedContext<'_, '_, '_, '_>,
        module_bytes: &[Vec<u8>],
    ) -> Result<Vec<CompiledModule>, ExecutionError> {
        let binary_config = to_binary_config(context.ctx.protocol_config);
        let modules = module_bytes
            .iter()
            .map(|b| {
                CompiledModule::deserialize_with_config(b, &binary_config)
                    .map_err(|e| e.finish(Location::Undefined))
            })
            .collect::<VMResult<Vec<CompiledModule>>>()
            .map_err(|e| context.convert_vm_error(e))?;

        assert_invariant!(
            !modules.is_empty(),
            "input checker ensures package is not empty"
        );

        Ok(modules)
    }

    fn publish_and_verify_modules<'vm, 'state, 'a, 'outer_context>(
        context: &'outer_context mut LinkedContext<'_, 'vm, 'state, 'a>,
        runtime_id: ObjectID,
        pkg: MovePackage,
        modules: &[CompiledModule],
    ) -> Result<LinkedContext<'outer_context, 'vm, 'state, 'a>, ExecutionError> {
        let signing_config = context
            .ctx
            .protocol_config
            .verifier_config(/* signing_limits */ None)
            .clone();
        let new_vm_instance =
            context.publish_module_bundle(AccountAddress::from(runtime_id), pkg)?;
        // run the Sui verifier
        for module in modules {
            // Run Sui bytecode verifier, which runs some additional checks that assume the Move
            // bytecode verifier has passed.
            sui_verifier::verifier::sui_verify_module_unmetered(
                module,
                &BTreeMap::new(),
                &signing_config,
            )?;
        }
        Ok(new_vm_instance)
    }

    fn init_modules<Mode: ExecutionMode>(
        context: &mut LinkedContext<'_, '_, '_, '_>,
        argument_updates: &mut Mode::ArgumentUpdates,
        modules: &[CompiledModule],
        trace_builder_opt: &mut Option<MoveTraceBuilder>,
    ) -> Result<(), ExecutionError> {
        let modules_to_init = modules.iter().filter_map(|module| {
            for fdef in &module.function_defs {
                let fhandle = module.function_handle_at(fdef.function);
                let fname = module.identifier_at(fhandle.name);
                if fname == INIT_FN_NAME {
                    return Some(module.self_id());
                }
            }
            None
        });

        for module_id in modules_to_init {
            let return_values = execute_move_call::<Mode>(
                context,
                argument_updates,
                // `init` is currently only called on packages when they are published for the
                // first time, meaning their runtime and storage IDs match. If this were to change
                // for some reason, then we would need to perform relocation here.
                &module_id,
                &module_id,
                INIT_FN_NAME,
                vec![],
                vec![],
                /* is_init */ true,
                trace_builder_opt,
            )?;

            assert_invariant!(
                return_values.is_empty(),
                "init should not have return values"
            )
        }

        Ok(())
    }

    /***************************************************************************************************
     * Move signatures
     **************************************************************************************************/

    /// Helper marking what function we are invoking
    #[derive(PartialEq, Eq, Clone, Copy)]
    enum FunctionKind {
        PrivateEntry,
        PublicEntry,
        NonEntry,
        Init,
    }

    /// Used to remember type information about a type when resolving the signature
    enum ValueKind {
        Object {
            type_: MoveObjectType,
            has_public_transfer: bool,
        },
        Raw(Type, AbilitySet),
    }

    struct LoadedFunctionInfo {
        /// The kind of the function, e.g. public or private or init
        kind: FunctionKind,
        /// The signature information of the function
        loaded_information: LoadedFunctionInformation,
        /// Object or type information for the return values
        return_value_kinds: Vec<ValueKind>,
    }

    /// Checks that the function to be called is either
    /// - an entry function
    /// - a public function that does not return references
    /// - module init (only internal usage)
    fn check_visibility_and_signature<Mode: ExecutionMode>(
        context: &mut LinkedContext<'_, '_, '_, '_>,
        runtime_module_id: &ModuleId,
        function: &IdentStr,
        type_arguments: &[Type],
        from_init: bool,
    ) -> Result<LoadedFunctionInfo, ExecutionError> {
        let result = context.load_function(runtime_module_id, function, type_arguments);
        if from_init {
            assert_invariant!(
                result.is_ok(),
                "The modules init should be able to be loaded",
            );
        }
        let loaded_information = result.map_err(|e| context.convert_vm_error(e))?;

        // entry on init is now banned, so ban invoking it
        if !from_init && function == INIT_FN_NAME && context.ctx.protocol_config.ban_entry_init() {
            return Err(ExecutionError::new_with_source(
                ExecutionErrorKind::NonEntryFunctionInvoked,
                "Cannot call 'init'",
            ));
        }

        let function_kind = match (loaded_information.visibility, loaded_information.is_entry) {
            (Visibility::Private | Visibility::Friend, true) => FunctionKind::PrivateEntry,
            (Visibility::Public, true) => FunctionKind::PublicEntry,
            (Visibility::Public, false) => FunctionKind::NonEntry,
            (Visibility::Private, false) if from_init => {
                assert_invariant!(
                    function == INIT_FN_NAME,
                    "module init specified non-init function"
                );
                FunctionKind::Init
            }
            (Visibility::Private | Visibility::Friend, false)
                if Mode::allow_arbitrary_function_calls() =>
            {
                FunctionKind::NonEntry
            }
            (Visibility::Private | Visibility::Friend, false) => {
                return Err(ExecutionError::new_with_source(
                    ExecutionErrorKind::NonEntryFunctionInvoked,
                    "Can only call `entry` or `public` functions",
                ));
            }
        };
        let loaded_information = subst_signature(loaded_information, type_arguments)
            .map_err(|e| context.convert_vm_error(e))?;
        let return_value_kinds = match function_kind {
            FunctionKind::Init => {
                assert_invariant!(
                    loaded_information.return_.is_empty(),
                    "init functions must have no return values"
                );
                vec![]
            }
            FunctionKind::PrivateEntry | FunctionKind::PublicEntry | FunctionKind::NonEntry => {
                check_non_entry_signature::<Mode>(
                    context,
                    runtime_module_id,
                    function,
                    &loaded_information,
                )?
            }
        };
        check_private_generics(context, runtime_module_id, function, type_arguments)?;
        Ok(LoadedFunctionInfo {
            kind: function_kind,
            loaded_information,
            return_value_kinds,
        })
    }

    /// substitutes the type arguments into the parameter and return types
    fn subst_signature(
        signature: LoadedFunctionInformation,
        type_arguments: &[Type],
    ) -> VMResult<LoadedFunctionInformation> {
        let LoadedFunctionInformation {
            parameters,
            return_,
            is_entry,
            is_native,
            visibility,
            index,
            instruction_count,
        } = signature;
        let parameters = parameters
            .into_iter()
            .map(|ty| ty.subst(type_arguments))
            .collect::<PartialVMResult<Vec<_>>>()
            .map_err(|err| err.finish(Location::Undefined))?;
        let return_ = return_
            .into_iter()
            .map(|ty| ty.subst(type_arguments))
            .collect::<PartialVMResult<Vec<_>>>()
            .map_err(|err| err.finish(Location::Undefined))?;
        Ok(LoadedFunctionInformation {
            parameters,
            return_,
            is_entry,
            is_native,
            visibility,
            index,
            instruction_count,
        })
    }

    /// Checks that the non-entry function does not return references. And marks the return values
    /// as object or non-object return values
    fn check_non_entry_signature<Mode: ExecutionMode>(
        context: &mut LinkedContext<'_, '_, '_, '_>,
        _module_id: &ModuleId,
        _function: &IdentStr,
        signature: &LoadedFunctionInformation,
    ) -> Result<Vec<ValueKind>, ExecutionError> {
        signature
            .return_
            .iter()
            .enumerate()
            .map(|(idx, return_type)| {
                let return_type = match return_type {
                    // for dev-inspect, just dereference the value
                    Type::Reference(inner) | Type::MutableReference(inner)
                        if Mode::allow_arbitrary_values() =>
                    {
                        inner
                    }
                    Type::Reference(_) | Type::MutableReference(_) => {
                        return Err(ExecutionError::from_kind(
                            ExecutionErrorKind::InvalidPublicFunctionReturnType { idx: idx as u16 },
                        ))
                    }
                    t => t,
                };
                let abilities = context
                    .vm_instance
                    .type_abilities(return_type)
                    .map_err(|e| context.convert_vm_error(e))?;
                Ok(match return_type {
                    Type::MutableReference(_) | Type::Reference(_) => unreachable!(),
                    Type::TyParam(_) => {
                        invariant_violation!("TyParam should have been substituted")
                    }
                    Type::Datatype(_) | Type::DatatypeInstantiation(_) if abilities.has_key() => {
                        let type_tag = context
                            .vm_instance
                            .type_tag_for_type_defining_ids(return_type)
                            .map_err(|e| context.convert_vm_error(e))?;
                        let TypeTag::Struct(struct_tag) = type_tag else {
                            invariant_violation!("Struct type make a non struct type tag")
                        };
                        ValueKind::Object {
                            type_: MoveObjectType::from(*struct_tag),
                            has_public_transfer: abilities.has_store(),
                        }
                    }
                    Type::Datatype(_)
                    | Type::DatatypeInstantiation(_)
                    | Type::Bool
                    | Type::U8
                    | Type::U64
                    | Type::U128
                    | Type::Address
                    | Type::Signer
                    | Type::Vector(_)
                    | Type::U16
                    | Type::U32
                    | Type::U256 => ValueKind::Raw(return_type.clone(), abilities),
                })
            })
            .collect()
    }

    fn check_private_generics(
        _context: &mut LinkedContext,
        module_id: &ModuleId,
        function: &IdentStr,
        _type_arguments: &[Type],
    ) -> Result<(), ExecutionError> {
        let module_ident = (module_id.address(), module_id.name());
        if module_ident == (&SUI_FRAMEWORK_ADDRESS, EVENT_MODULE) {
            return Err(ExecutionError::new_with_source(
                ExecutionErrorKind::NonEntryFunctionInvoked,
                format!("Cannot directly call functions in sui::{}", EVENT_MODULE),
            ));
        }

        if module_ident == (&SUI_FRAMEWORK_ADDRESS, TRANSFER_MODULE)
            && PRIVATE_TRANSFER_FUNCTIONS.contains(&function)
        {
            let msg = format!(
                "Cannot directly call sui::{m}::{f}. \
                Use the public variant instead, sui::{m}::public_{f}",
                m = TRANSFER_MODULE,
                f = function
            );
            return Err(ExecutionError::new_with_source(
                ExecutionErrorKind::NonEntryFunctionInvoked,
                msg,
            ));
        }

        Ok(())
    }

    type ArgInfo = (
        TxContextKind,
        /* mut ref */
        Vec<(LocalIndex, ValueKind)>,
        Vec<Vec<u8>>,
    );

    /// Serializes the arguments into BCS values for Move. Performs the necessary type checking for
    /// each value
    fn build_move_args<Mode: ExecutionMode>(
        context: &mut LinkedContext<'_, '_, '_, '_>,
        module_id: &ModuleId,
        function: &IdentStr,
        function_kind: FunctionKind,
<<<<<<< HEAD
        signature: &LoadedFunctionInformation,
        args: &[Argument],
=======
        signature: &LoadedFunctionInstantiation,
        args: &[Arg],
>>>>>>> c64c5853
    ) -> Result<ArgInfo, ExecutionError> {
        // check the arity
        let parameters = &signature.parameters;
        let tx_ctx_kind = match parameters.last() {
            Some(t) => is_tx_context(context, t)?,
            None => TxContextKind::None,
        };
        // an init function can have one or two arguments, with the last one always being of type
        // &mut TxContext and the additional (first) one representing a one time witness type (see
        // one_time_witness verifier pass for additional explanation)
        let has_one_time_witness = function_kind == FunctionKind::Init && parameters.len() == 2;
        let has_tx_context = tx_ctx_kind != TxContextKind::None;
        let num_args = args.len() + (has_one_time_witness as usize) + (has_tx_context as usize);
        if num_args != parameters.len() {
            return Err(ExecutionError::new_with_source(
                ExecutionErrorKind::ArityMismatch,
                format!(
                    "Expected {:?} argument{} calling function '{}', but found {:?}",
                    parameters.len(),
                    if parameters.len() == 1 { "" } else { "s" },
                    function,
                    num_args
                ),
            ));
        }

        // check the types and remember which are by mutable ref
        let mut by_mut_ref = vec![];
        let mut serialized_args = Vec::with_capacity(num_args);
        let command_kind = CommandKind::MoveCall {
            package: (*module_id.address()).into(),
            module: module_id.name(),
            function,
        };
        // an init function can have one or two arguments, with the last one always being of type
        // &mut TxContext and the additional (first) one representing a one time witness type (see
        // one_time_witness verifier pass for additional explanation)
        if has_one_time_witness {
            // one time witness type is a struct with a single bool filed which in bcs is encoded as
            // 0x01
            let bcs_true_value = bcs::to_bytes(&true).unwrap();
            serialized_args.push(bcs_true_value)
        }
        for ((idx, arg), param_ty) in args.iter().copied().enumerate().zip(parameters) {
            let (value, non_ref_param_ty): (Value, ExecutionType) = match param_ty {
                Type::MutableReference(inner) => {
                    let value = context.borrow_arg_mut(idx, arg)?;
                    let object_info = if let Value::Object(ObjectValue {
                        type_,
                        has_public_transfer,
                        ..
                    }) = &value
                    {
                        let TypeTag::Struct(struct_tag) = &type_.type_ else {
                            invariant_violation!("Struct type make a non struct type tag")
                        };
                        let type_ = MoveObjectType::from((**struct_tag).clone());
                        ValueKind::Object {
                            type_,
                            has_public_transfer: *has_public_transfer,
                        }
                    } else {
                        let abilities = context
                            .vm_instance
                            .type_abilities(inner)
                            .map_err(|e| context.convert_vm_error(e))?;
                        ValueKind::Raw((**inner).clone(), abilities)
                    };
                    by_mut_ref.push((idx as LocalIndex, object_info));
                    let exec_ty = context
                        .execution_type_for_runtime_type(inner)
                        .map_err(|e| context.convert_vm_error(e))?;
                    (value, exec_ty)
                }
                Type::Reference(inner) => (
                    context.borrow_arg(idx, arg, param_ty)?,
                    context
                        .execution_type_for_runtime_type(inner)
                        .map_err(|e| context.convert_vm_error(e))?,
                ),
                t => {
                    let value = context.by_value_arg(command_kind, idx, arg)?;
                    let exec_ty = context
                        .execution_type_for_runtime_type(t)
                        .map_err(|e| context.convert_vm_error(e))?;
                    (value, exec_ty)
                }
            };
            if matches!(
                function_kind,
                FunctionKind::PrivateEntry | FunctionKind::Init
            ) && value.was_used_in_non_entry_move_call()
            {
                return Err(command_argument_error(
                    CommandArgumentError::InvalidArgumentToPrivateEntryFunction,
                    idx,
                ));
            }
            check_param_type::<Mode>(idx, &value, &non_ref_param_ty)?;
            let bytes = {
                let mut v = vec![];
                value.write_bcs_bytes(&mut v);
                v
            };
            serialized_args.push(bytes);
        }
        Ok((tx_ctx_kind, by_mut_ref, serialized_args))
    }

    /// checks that the value is compatible with the specified type
    fn check_param_type<Mode: ExecutionMode>(
        idx: usize,
        value: &Value,
        param_ty: &ExecutionType,
    ) -> Result<(), ExecutionError> {
        match value {
            // For dev-spect, allow any BCS bytes. This does mean internal invariants for types can
            // be violated (like for string or Option)
            Value::Raw(RawValueType::Any, _) if Mode::allow_arbitrary_values() => return Ok(()),
            // Any means this was just some bytes passed in as an argument (as opposed to being
            // generated from a Move function). Meaning we only allow "primitive" values
            // and might need to run validation in addition to the BCS layout
            Value::Raw(RawValueType::Any, bytes) => {
                let Some(layout) = primitive_serialization_layout(&param_ty.type_)? else {
                    let msg = format!(
                        "Non-primitive argument at index {}. If it is an object, it must be \
                        populated by an object",
                        idx,
                    );
                    return Err(ExecutionError::new_with_source(
                        ExecutionErrorKind::command_argument_error(
                            CommandArgumentError::InvalidUsageOfPureArg,
                            idx as u16,
                        ),
                        msg,
                    ));
                };
                bcs_argument_validate(bytes, idx as u16, layout)?;
                return Ok(());
            }
            Value::Raw(RawValueType::Loaded { ty, .. }, _) => {
                assert_invariant!(
                    Mode::allow_arbitrary_values() || !ty.abilities.has_key(),
                    "Raw value should never be an object"
                );
                if ty != param_ty {
                    return Err(command_argument_error(
                        CommandArgumentError::TypeMismatch,
                        idx,
                    ));
                }
            }
            Value::Object(obj) => {
                let ty = &obj.type_;
                if ty != param_ty {
                    return Err(command_argument_error(
                        CommandArgumentError::TypeMismatch,
                        idx,
                    ));
                }
            }
            Value::Receiving(_, _, assigned_type) => {
                // If the type has been fixed, make sure the types match up
                if let Some(assigned_type) = assigned_type {
                    if assigned_type != param_ty {
                        return Err(command_argument_error(
                            CommandArgumentError::TypeMismatch,
                            idx,
                        ));
                    }
                }

                // Now make sure the param type is a struct instantiation of the receiving struct
                let TypeTag::Struct(inner) = &param_ty.type_ else {
                    return Err(command_argument_error(
                        CommandArgumentError::TypeMismatch,
                        idx,
                    ));
                };
                let resolved_struct = (
                    &inner.address,
                    inner.module.as_ident_str(),
                    inner.name.as_ident_str(),
                );
                if resolved_struct != RESOLVED_RECEIVING_STRUCT || inner.type_params.len() != 1 {
                    return Err(command_argument_error(
                        CommandArgumentError::TypeMismatch,
                        idx,
                    ));
                }
            }
        }
        Ok(())
    }

    fn to_identifier(
        context: &mut LinkedContext<'_, '_, '_, '_>,
        ident: String,
    ) -> Result<Identifier, ExecutionError> {
        if context.ctx.protocol_config.validate_identifier_inputs() {
            Identifier::new(ident).map_err(|e| {
                ExecutionError::new_with_source(
                    ExecutionErrorKind::VMInvariantViolation,
                    e.to_string(),
                )
            })
        } else {
            // SAFETY: Preserving existing behaviour for identifier deserialization.
            Ok(unsafe { Identifier::new_unchecked(ident) })
        }
    }

    // Convert a type input which may refer to a type by multiple different IDs (defining, or
    // package ID) and convert it to a TypeTag that only uses defining IDs.
    // The `context` is used to resolve the type input to a type tag and this is fine as we have
    // built the `linked_context` based in part on these type inputs.
    fn to_type_tag(
        context: &mut LinkedContext<'_, '_, '_, '_>,
        type_input: TypeInput,
    ) -> Result<TypeTag, ExecutionError> {
        use TypeInput as I;
        use TypeTag as T;

        let validate_identifiers = context.ctx.protocol_config.validate_identifier_inputs();
        let to_ident = move |s: String| {
            // TODO(vm-rewrite): simplify this when we remove this protocol-gate check as this will be
            // in an execution version greater than when this was turned on.
            if validate_identifiers {
                Identifier::new(s).map_err(|e| {
                    ExecutionError::new_with_source(
                        ExecutionErrorKind::VMInvariantViolation,
                        e.to_string(),
                    )
                })
            } else {
                // SAFETY: Preserving existing behaviour for identifier deserialization within type
                // tags and inputs.
                unsafe { Ok(Identifier::new_unchecked(s)) }
            }
        };

        Ok(match type_input {
            I::Bool => T::Bool,
            I::U8 => T::U8,
            I::U16 => T::U16,
            I::U32 => T::U32,
            I::U64 => T::U64,
            I::U128 => T::U128,
            I::U256 => T::U256,
            I::Address => T::Address,
            I::Signer => T::Signer,
            I::Vector(t) => T::Vector(Box::new(to_type_tag(context, *t)?)),
            I::Struct(s) => {
                let StructInput {
                    address,
                    module,
                    name,
                    type_params,
                } = *s;
                let defining_id = context
                    .linkage
                    .resolve_type_to_defining_id(
                        context.ctx.linkage_analyzer.resolver(),
                        address.into(),
                        module.clone(),
                        name.clone(),
                    )
                    .ok_or_else(|| {
                        ExecutionError::new_with_source(
                            ExecutionErrorKind::TypeArgumentError {
                                argument_idx: 0,
                                kind: TypeArgumentError::TypeNotFound,
                            },
                            format!("Unable to resolve type input: {address}::{module}::{name}"),
                        )
                    })?;
                let type_params = type_params
                    .into_iter()
                    .map(|t| to_type_tag(context, t))
                    .collect::<Result<_, _>>()?;
                T::Struct(Box::new(StructTag {
                    address: defining_id.into(),
                    module: to_ident(module)?,
                    name: to_ident(name)?,
                    type_params,
                }))
            }
        })
    }

    fn load_type_input(
        linked_context: &mut LinkedContext<'_, '_, '_, '_>,
        type_input: TypeInput,
        idx: usize,
    ) -> Result<ExecutionType, ExecutionError> {
        let tag = to_type_tag(linked_context, type_input)?;
        linked_context
            .load_type(&tag)
            .map_err(|e| linked_context.convert_type_argument_error(idx, e))
    }

    // Returns Some(kind) if the type is a reference to the TxnContext. kind being Mutable with
    // a MutableReference, and Immutable otherwise.
    // Returns None for all other types
    pub fn is_tx_context(
        context: &mut LinkedContext<'_, '_, '_, '_>,
        t: &Type,
    ) -> Result<TxContextKind, ExecutionError> {
        let (is_mut, inner) = match t {
            Type::MutableReference(inner) => (true, inner),
            Type::Reference(inner) => (false, inner),
            _ => return Ok(TxContextKind::None),
        };
        let ty_tag = context
            .execution_type_for_runtime_type(inner)
            .map_err(|e| context.convert_vm_error(e))?;
        let TypeTag::Struct(struct_tag) = ty_tag.type_ else {
            return Ok(TxContextKind::None);
        };
        let (module_addr, module_name, struct_name) = (
            &struct_tag.address,
            struct_tag.module.as_ident_str(),
            struct_tag.name.as_ident_str(),
        );
        let is_tx_context_type = module_addr == &SUI_FRAMEWORK_ADDRESS
            && module_name == TX_CONTEXT_MODULE_NAME
            && struct_name == TX_CONTEXT_STRUCT_NAME;
        Ok(if is_tx_context_type {
            if is_mut {
                TxContextKind::Mutable
            } else {
                TxContextKind::Immutable
            }
        } else {
            TxContextKind::None
        })
    }

    /// Returns Some(layout) iff it is a primitive, an ID, a String, or an option/vector of a valid type
    fn primitive_serialization_layout(
        param_ty: &TypeTag,
    ) -> Result<Option<PrimitiveArgumentLayout>, ExecutionError> {
        Ok(match param_ty {
            TypeTag::Signer => return Ok(None),
            TypeTag::Bool => Some(PrimitiveArgumentLayout::Bool),
            TypeTag::U8 => Some(PrimitiveArgumentLayout::U8),
            TypeTag::U16 => Some(PrimitiveArgumentLayout::U16),
            TypeTag::U32 => Some(PrimitiveArgumentLayout::U32),
            TypeTag::U64 => Some(PrimitiveArgumentLayout::U64),
            TypeTag::U128 => Some(PrimitiveArgumentLayout::U128),
            TypeTag::U256 => Some(PrimitiveArgumentLayout::U256),
            TypeTag::Address => Some(PrimitiveArgumentLayout::Address),

            TypeTag::Vector(inner) => {
                let info_opt = primitive_serialization_layout(inner)?;
                info_opt.map(|layout| PrimitiveArgumentLayout::Vector(Box::new(layout)))
            }
            TypeTag::Struct(struct_tag) => {
                let resolved_struct = (
                    &struct_tag.address,
                    struct_tag.module.as_ident_str(),
                    struct_tag.name.as_ident_str(),
                );
                let targs = &struct_tag.type_params;
                // is option of a string
                if resolved_struct == RESOLVED_STD_OPTION && targs.len() == 1 {
                    let info_opt = primitive_serialization_layout(&targs[0])?;
                    info_opt.map(|layout| PrimitiveArgumentLayout::Option(Box::new(layout)))
                } else if targs.is_empty() {
                    if resolved_struct == RESOLVED_SUI_ID {
                        Some(PrimitiveArgumentLayout::Address)
                    } else if resolved_struct == RESOLVED_ASCII_STR {
                        Some(PrimitiveArgumentLayout::Ascii)
                    } else if resolved_struct == RESOLVED_UTF8_STR {
                        Some(PrimitiveArgumentLayout::UTF8)
                    } else {
                        None
                    }
                } else {
                    None
                }
            }
        })
    }

    /***************************************************************************************************
     * Special serialization formats
     **************************************************************************************************/

    /// Special enum for values that need additional validation, in other words
    /// There is validation to do on top of the BCS layout. Currently only needed for
    /// strings
    #[derive(Debug)]
    pub enum PrimitiveArgumentLayout {
        /// An option
        Option(Box<PrimitiveArgumentLayout>),
        /// A vector
        Vector(Box<PrimitiveArgumentLayout>),
        /// An ASCII encoded string
        Ascii,
        /// A UTF8 encoded string
        UTF8,
        // needed for Option validation
        Bool,
        U8,
        U16,
        U32,
        U64,
        U128,
        U256,
        Address,
    }

    impl PrimitiveArgumentLayout {
        /// returns true iff all BCS compatible bytes are actually values for this type.
        /// For example, this function returns false for Option and Strings since they need additional
        /// validation.
        pub fn bcs_only(&self) -> bool {
            match self {
                // have additional restrictions past BCS
                PrimitiveArgumentLayout::Option(_)
                | PrimitiveArgumentLayout::Ascii
                | PrimitiveArgumentLayout::UTF8 => false,
                // Move primitives are BCS compatible and do not need additional validation
                PrimitiveArgumentLayout::Bool
                | PrimitiveArgumentLayout::U8
                | PrimitiveArgumentLayout::U16
                | PrimitiveArgumentLayout::U32
                | PrimitiveArgumentLayout::U64
                | PrimitiveArgumentLayout::U128
                | PrimitiveArgumentLayout::U256
                | PrimitiveArgumentLayout::Address => true,
                // vector only needs validation if it's inner type does
                PrimitiveArgumentLayout::Vector(inner) => inner.bcs_only(),
            }
        }
    }

    /// Checks the bytes against the `SpecialArgumentLayout` using `bcs`. It does not actually generate
    /// the deserialized value, only walks the bytes. While not necessary if the layout does not contain
    /// special arguments (e.g. Option or String) we check the BCS bytes for predictability
    pub fn bcs_argument_validate(
        bytes: &[u8],
        idx: u16,
        layout: PrimitiveArgumentLayout,
    ) -> Result<(), ExecutionError> {
        bcs::from_bytes_seed(&layout, bytes).map_err(|_| {
            ExecutionError::new_with_source(
                ExecutionErrorKind::command_argument_error(
                    CommandArgumentError::InvalidBCSBytes,
                    idx,
                ),
                format!("Function expects {layout} but provided argument's value does not match",),
            )
        })
    }

    impl<'d> serde::de::DeserializeSeed<'d> for &PrimitiveArgumentLayout {
        type Value = ();
        fn deserialize<D: serde::de::Deserializer<'d>>(
            self,
            deserializer: D,
        ) -> Result<Self::Value, D::Error> {
            use serde::de::Error;
            match self {
                PrimitiveArgumentLayout::Ascii => {
                    let s: &str = serde::Deserialize::deserialize(deserializer)?;
                    if !s.is_ascii() {
                        Err(D::Error::custom("not an ascii string"))
                    } else {
                        Ok(())
                    }
                }
                PrimitiveArgumentLayout::UTF8 => {
                    deserializer.deserialize_string(serde::de::IgnoredAny)?;
                    Ok(())
                }
                PrimitiveArgumentLayout::Option(layout) => {
                    deserializer.deserialize_option(OptionElementVisitor(layout))
                }
                PrimitiveArgumentLayout::Vector(layout) => {
                    deserializer.deserialize_seq(VectorElementVisitor(layout))
                }
                // primitive move value cases, which are hit to make sure the correct number of bytes
                // are removed for elements of an option/vector
                PrimitiveArgumentLayout::Bool => {
                    deserializer.deserialize_bool(serde::de::IgnoredAny)?;
                    Ok(())
                }
                PrimitiveArgumentLayout::U8 => {
                    deserializer.deserialize_u8(serde::de::IgnoredAny)?;
                    Ok(())
                }
                PrimitiveArgumentLayout::U16 => {
                    deserializer.deserialize_u16(serde::de::IgnoredAny)?;
                    Ok(())
                }
                PrimitiveArgumentLayout::U32 => {
                    deserializer.deserialize_u32(serde::de::IgnoredAny)?;
                    Ok(())
                }
                PrimitiveArgumentLayout::U64 => {
                    deserializer.deserialize_u64(serde::de::IgnoredAny)?;
                    Ok(())
                }
                PrimitiveArgumentLayout::U128 => {
                    deserializer.deserialize_u128(serde::de::IgnoredAny)?;
                    Ok(())
                }
                PrimitiveArgumentLayout::U256 => {
                    U256::deserialize(deserializer)?;
                    Ok(())
                }
                PrimitiveArgumentLayout::Address => {
                    SuiAddress::deserialize(deserializer)?;
                    Ok(())
                }
            }
        }
    }

    struct VectorElementVisitor<'a>(&'a PrimitiveArgumentLayout);

    impl<'d> serde::de::Visitor<'d> for VectorElementVisitor<'_> {
        type Value = ();

        fn expecting(&self, formatter: &mut fmt::Formatter<'_>) -> fmt::Result {
            formatter.write_str("Vector")
        }

        fn visit_seq<A>(self, mut seq: A) -> Result<Self::Value, A::Error>
        where
            A: serde::de::SeqAccess<'d>,
        {
            while seq.next_element_seed(self.0)?.is_some() {}
            Ok(())
        }
    }

    struct OptionElementVisitor<'a>(&'a PrimitiveArgumentLayout);

    impl<'d> serde::de::Visitor<'d> for OptionElementVisitor<'_> {
        type Value = ();

        fn expecting(&self, formatter: &mut fmt::Formatter<'_>) -> fmt::Result {
            formatter.write_str("Option")
        }

        fn visit_none<E>(self) -> Result<Self::Value, E>
        where
            E: serde::de::Error,
        {
            Ok(())
        }

        fn visit_some<D>(self, deserializer: D) -> Result<Self::Value, D::Error>
        where
            D: serde::Deserializer<'d>,
        {
            self.0.deserialize(deserializer)
        }
    }

    impl fmt::Display for PrimitiveArgumentLayout {
        fn fmt(&self, f: &mut fmt::Formatter<'_>) -> fmt::Result {
            match self {
                PrimitiveArgumentLayout::Vector(inner) => {
                    write!(f, "vector<{inner}>")
                }
                PrimitiveArgumentLayout::Option(inner) => {
                    write!(f, "std::option::Option<{inner}>")
                }
                PrimitiveArgumentLayout::Ascii => {
                    write!(f, "std::{}::{}", RESOLVED_ASCII_STR.1, RESOLVED_ASCII_STR.2)
                }
                PrimitiveArgumentLayout::UTF8 => {
                    write!(f, "std::{}::{}", RESOLVED_UTF8_STR.1, RESOLVED_UTF8_STR.2)
                }
                PrimitiveArgumentLayout::Bool => write!(f, "bool"),
                PrimitiveArgumentLayout::U8 => write!(f, "u8"),
                PrimitiveArgumentLayout::U16 => write!(f, "u16"),
                PrimitiveArgumentLayout::U32 => write!(f, "u32"),
                PrimitiveArgumentLayout::U64 => write!(f, "u64"),
                PrimitiveArgumentLayout::U128 => write!(f, "u128"),
                PrimitiveArgumentLayout::U256 => write!(f, "u256"),
                PrimitiveArgumentLayout::Address => write!(f, "address"),
            }
        }
    }
}<|MERGE_RESOLUTION|>--- conflicted
+++ resolved
@@ -152,7 +152,6 @@
             })?;
 
             let start = Instant::now();
-<<<<<<< HEAD
             if let Err(err) = execute_command::<Mode>(
                 &mut linked_context,
                 &mut mode_results,
@@ -160,16 +159,10 @@
                 trace_builder_opt,
             ) {
                 drop(linked_context);
-                let object_runtime: &NativeContextMut<ObjectRuntime> =
-                    context
-                        .native_extensions
-                        .get::<NativeContextMut<ObjectRuntime>>();
-=======
-            if let Err(err) =
-                execute_command::<Mode>(&mut context, &mut mode_results, command, trace_builder_opt)
-            {
-                let object_runtime: &ObjectRuntime = context.object_runtime()?;
->>>>>>> c64c5853
+                let object_runtime: &NativeContextMut<ObjectRuntime> = context
+                    .native_extensions
+                    .get::<NativeContextMut<ObjectRuntime>>()
+                    .map_err(|e| context.convert_vm_error(e.finish(Location::Undefined)))?;
                 // We still need to record the loaded child objects for replay
                 let loaded_runtime_objects = object_runtime.borrow().loaded_runtime_objects();
                 // we do not save the wrapped objects since on error, they should not be modified
@@ -182,14 +175,10 @@
         }
 
         // Save loaded objects table in case we fail in post execution
-<<<<<<< HEAD
         let object_runtime: &NativeContextMut<ObjectRuntime> = context
             .native_extensions
-            .get::<NativeContextMut<ObjectRuntime>>(
-        );
-=======
-        let object_runtime: &ObjectRuntime = context.object_runtime()?;
->>>>>>> c64c5853
+            .get::<NativeContextMut<ObjectRuntime>>()
+            .map_err(|e| context.convert_vm_error(e.finish(Location::Undefined)))?;
         // We still need to record the loaded child objects for replay
         // Record the objects loaded at runtime (dynamic fields + received) for
         // storage rebate calculation.
@@ -299,13 +288,9 @@
                 vec![]
             }
             Command::SplitCoins(coin_arg, amount_args) => {
-<<<<<<< HEAD
+                let coin_arg = linked_context.one_arg(0, coin_arg)?;
+                let amount_args = linked_context.splat_args(1, amount_args)?;
                 let mut obj: ObjectValue = linked_context.borrow_arg_mut(0, coin_arg)?;
-=======
-                let coin_arg = context.one_arg(0, coin_arg)?;
-                let amount_args = context.splat_args(1, amount_args)?;
-                let mut obj: ObjectValue = context.borrow_arg_mut(0, coin_arg)?;
->>>>>>> c64c5853
                 let ObjectContents::Coin(coin) = &mut obj.contents else {
                     let e = ExecutionErrorKind::command_argument_error(
                         CommandArgumentError::TypeMismatch,
@@ -336,13 +321,9 @@
                 split_coins
             }
             Command::MergeCoins(target_arg, coin_args) => {
-<<<<<<< HEAD
+                let target_arg = linked_context.one_arg(0, target_arg)?;
+                let coin_args = linked_context.splat_args(1, coin_args)?;
                 let mut target: ObjectValue = linked_context.borrow_arg_mut(0, target_arg)?;
-=======
-                let target_arg = context.one_arg(0, target_arg)?;
-                let coin_args = context.splat_args(1, coin_args)?;
-                let mut target: ObjectValue = context.borrow_arg_mut(0, target_arg)?;
->>>>>>> c64c5853
                 let ObjectContents::Coin(target_coin) = &mut target.contents else {
                     let e = ExecutionErrorKind::command_argument_error(
                         CommandArgumentError::TypeMismatch,
@@ -383,56 +364,12 @@
                 )?;
                 vec![]
             }
-<<<<<<< HEAD
             Command::MoveCall(move_call) => execute_move_call_command::<Mode>(
                 linked_context,
                 &mut argument_updates,
                 *move_call,
                 trace_builder_opt,
             )?,
-=======
-            Command::MoveCall(move_call) => {
-                let ProgrammableMoveCall {
-                    package,
-                    module,
-                    function,
-                    type_arguments,
-                    arguments,
-                } = *move_call;
-                let arguments = context.splat_args(0, arguments)?;
-
-                let module = to_identifier(context, module)?;
-                let function = to_identifier(context, function)?;
-
-                // Convert type arguments to `Type`s
-                let mut loaded_type_arguments = Vec::with_capacity(type_arguments.len());
-                for (ix, type_arg) in type_arguments.into_iter().enumerate() {
-                    let type_arg = to_type_tag(context, type_arg)?;
-                    let ty = context
-                        .load_type(&type_arg)
-                        .map_err(|e| context.convert_type_argument_error(ix, e))?;
-                    loaded_type_arguments.push(ty);
-                }
-
-                let original_address = context.set_link_context(package)?;
-                let storage_id = ModuleId::new(*package, module.clone());
-                let runtime_id = ModuleId::new(original_address, module);
-                let return_values = execute_move_call::<Mode>(
-                    context,
-                    &mut argument_updates,
-                    &storage_id,
-                    &runtime_id,
-                    &function,
-                    loaded_type_arguments,
-                    arguments,
-                    /* is_init */ false,
-                    trace_builder_opt,
-                );
-
-                context.linkage_view.reset_linkage();
-                return_values?
-            }
->>>>>>> c64c5853
             Command::Publish(modules, dep_ids) => execute_move_publish::<Mode>(
                 linked_context,
                 &mut argument_updates,
@@ -475,6 +412,7 @@
             type_arguments,
             arguments,
         } = move_call;
+        let arguments = context.splat_args(0, arguments)?;
 
         let Some(runtime_id) = context.linkage.resolve_to_runtime_id(&package) else {
             invariant_violation!("Package should be in the linkage table");
@@ -1365,13 +1303,8 @@
         module_id: &ModuleId,
         function: &IdentStr,
         function_kind: FunctionKind,
-<<<<<<< HEAD
         signature: &LoadedFunctionInformation,
-        args: &[Argument],
-=======
-        signature: &LoadedFunctionInstantiation,
         args: &[Arg],
->>>>>>> c64c5853
     ) -> Result<ArgInfo, ExecutionError> {
         // check the arity
         let parameters = &signature.parameters;
