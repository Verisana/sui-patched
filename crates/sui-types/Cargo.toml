[package]
name = "sui-types"
version = "0.1.0"
authors = ["Mysten Labs <build@mystenlabs.com>"]
license = "Apache-2.0"
publish = false
edition = "2021"

[lints]
workspace = true

[dependencies]
async-trait.workspace = true
anemo.workspace = true
anyhow.workspace = true
bincode.workspace = true
bcs.workspace = true
byteorder.workspace = true
chrono.workspace = true
consensus-config.workspace = true
num_enum.workspace = true
im.workspace = true
itertools.workspace = true
nonempty.workspace = true
once_cell.workspace = true
prometheus.workspace = true
rand.workspace = true
serde.workspace = true
serde-name.workspace = true
thiserror.workspace = true
tracing.workspace = true
serde_json.workspace = true
serde_with.workspace = true
signature.workspace = true
static_assertions.workspace = true
schemars.workspace = true
tap.workspace = true
tonic.workspace = true
strum.workspace = true
strum_macros.workspace = true
roaring.workspace = true
enum_dispatch.workspace = true
eyre.workspace = true
indexmap.workspace = true
move-binary-format.workspace = true
move-bytecode-utils.workspace = true
move-core-types.workspace = true
<<<<<<< HEAD
move-disassembler.workspace = true
move-ir-types.workspace = true
move-vm-runtime.workspace = true
=======
move-vm-test-utils.workspace = true
>>>>>>> 0f914b97
move-vm-profiler.workspace = true
num-traits = "0.2.18"
num-bigint = { version = "0.4", default-features = false, features = ["rand"] }

sui-protocol-config.workspace = true
shared-crypto.workspace = true
mysten-network.workspace = true
mysten-metrics.workspace = true
parking_lot.workspace = true
sui-macros.workspace = true
sui-enum-compat-util.workspace = true

fastcrypto = { workspace = true, features = ["copy_key"] }
fastcrypto-tbls.workspace = true
fastcrypto-zkp.workspace = true
passkey-types.workspace = true

typed-store-error.workspace = true
derive_more = { workspace = true, features = ["as_ref", "debug", "display", "from"] }
proptest.workspace = true
proptest-derive.workspace = true
better_any.workspace = true
lru.workspace = true

sui-sdk-types.workspace = true

legacy-move-vm-types.workspace = true 

ciborium.workspace = true
x509-parser.workspace = true
p384.workspace = true
rustls-pemfile.workspace = true

[dev-dependencies]
bincode.workspace = true
criterion.workspace = true
proptest.workspace = true
proptest-derive.workspace = true
serde_yaml.workspace = true
expect-test.workspace = true

coset.workspace = true
url.workspace = true
tokio.workspace = true
async-trait.workspace = true
p256.workspace = true
passkey-client.workspace = true
passkey-authenticator.workspace = true

[[bench]]
name = "accumulator_bench"
harness = false

[[bench]]
name = "nitro_attestation_bench"
harness = false

[features]
default = []
tracing = [
    "move-vm-profiler/tracing",
    "move-vm-runtime/tracing",
]
fuzzing = ["move-core-types/fuzzing"]<|MERGE_RESOLUTION|>--- conflicted
+++ resolved
@@ -45,13 +45,8 @@
 move-binary-format.workspace = true
 move-bytecode-utils.workspace = true
 move-core-types.workspace = true
-<<<<<<< HEAD
-move-disassembler.workspace = true
-move-ir-types.workspace = true
+# TODO(vm-rewrite) remove this dependency
 move-vm-runtime.workspace = true
-=======
-move-vm-test-utils.workspace = true
->>>>>>> 0f914b97
 move-vm-profiler.workspace = true
 num-traits = "0.2.18"
 num-bigint = { version = "0.4", default-features = false, features = ["rand"] }
@@ -77,8 +72,6 @@
 lru.workspace = true
 
 sui-sdk-types.workspace = true
-
-legacy-move-vm-types.workspace = true 
 
 ciborium.workspace = true
 x509-parser.workspace = true
